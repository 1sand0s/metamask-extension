--- conflicted
+++ resolved
@@ -67,28 +67,12 @@
     })
   }
 
-<<<<<<< HEAD
-  put (key, state) {
-    return this.requestObjectStore(key, 'readwrite')
-    .then((dataObject)=> {
-      return new Promise((resolve, reject) => {
-        try {
-          const serialized = JSON.stringify(state)
-          const putRequest = dataObject.put(serialized)
-          putRequest.onsuccess = (event) => resolve(event.currentTarget.result)
-          putRequest.onerror = (event) => reject(event)
-        } catch (err) {
-          reject(err)
-        }
-      })
-=======
   put (state) {
     return this.requestObjectStore('dataStore', 'readwrite')
     .then((dataObject)=> {
       const putRequest = dataObject.put(state, 'dataStore')
       putRequest.onsuccess = (event) => Promise.resolve(event.currentTarget.result)
       putRequest.onerror = (event) => Promise.reject(event)
->>>>>>> 412cc239
     })
   }
 
