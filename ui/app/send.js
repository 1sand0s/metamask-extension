--- conflicted
+++ resolved
@@ -169,19 +169,14 @@
           },
         })
       },
-<<<<<<< HEAD
       onBlur: () => {
         this.setErrorsFor('to')
         this.estimateGasAndPrice()
       },
-      onFocus: () => this.clearErrorsFor('to'),
-=======
-      onBlur: () => this.setErrorsFor('to'),
       onFocus: event => {
         this.clearErrorsFor('to')
         this.state.newTx.to && event.target.select()
       },
->>>>>>> 5f6ec6aa
     }),
 
     h('datalist#addresses', [
