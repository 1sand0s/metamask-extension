.send-screen-wrapper {
  display: flex;
  flex-flow: column nowrap;
  z-index: 25;
  font-family: Roboto;

  @media screen and (max-width: $break-small) {
    width: 100%;
    overflow-y: auto;
  }

  section {
    flex: 0 0 auto;
  }
}

.send-screen-card {
  background-color: #fff;
  box-shadow: 0 2px 4px 0 rgba(0, 0, 0, .08);
  padding: 46px 40.5px 26px;
  position: relative;
  // top: -26px;
  align-items: center;
  display: flex;
  flex-flow: column nowrap;
  width: 498px;
  flex: 1 0 auto;

  @media screen and (max-width: $break-small) {
    top: 0;
    width: 100%;
    box-shadow: none;
    padding: 12px;
  }
}

/* Send Screen */

.send-screen section {
  margin: 4px 16px;
}

.send-screen input {
  width: 100%;
  font-size: 12px;
}

.send-eth-icon {
  border-radius: 50%;
  width: 70px;
  height: 70px;
  border: 1px solid $alto;
  box-shadow: 0 0 4px 0 rgba(0, 0, 0, .2);
  position: absolute;
  top: -35px;
  z-index: 25;
  padding: 4px;
  background-color: $white;

  @media screen and (max-width: $break-small) {
    position: relative;
    top: 0;
  }
}

.send-screen-input-wrapper {
  width: 95%;
  position: relative;

  .fa-bolt {
    padding-right: 4px;
  }

  .large-input {
    border: 1px solid $dusty-gray;
    border-radius: 4px;
    margin: 4px 0 20px;
    font-size: 16px;
    line-height: 22.4px;
    font-family: Roboto;
  }

  .send-screen-gas-input {
    border: 1px solid transparent;
  }

  &__error-message {
    display: none;
  }

  &--error {
    input,
    .send-screen-gas-input {
      border-color: $red !important;
    }

    .send-screen-input-wrapper__error-message {
      display: block;
      position: absolute;
      bottom: 4px;
      font-size: 12px;
      line-height: 12px;
      left: 8px;
      color: $red;
    }
  }

  .send-screen-input-wrapper__error-message {
    display: block;
    position: absolute;
    bottom: 4px;
    font-size: 12px;
    line-height: 12px;
    left: 8px;
    color: $red;
  }
}

.send-screen-input {
  width: 100%;
}

.send-screen-gas-input {
  width: 100%;
  height: 41px;
  border-radius: 3px;
  background-color: #f3f3f3;
  border-width: 0;
  border-style: none;
  display: flex;
  justify-content: space-between;
  align-items: center;
  padding-left: 10px;
  padding-right: 12px;
  font-size: 16px;
  color: $scorpion;
}

.send-screen-amount-labels {
  display: flex;
  flex-direction: row;
  justify-content: space-between;
}

.send-screen-gas-labels {
  display: flex;
  flex-direction: row;
  justify-content: space-between;
}

.currency-toggle {
  &__item {
    color: $curious-blue;
    cursor: pointer;

    &--selected {
      color: $black;
      cursor: default;
    }
  }
}

.send-screen-gas-input-customize {
  color: $curious-blue;
  font-size: 12px;
  cursor: pointer;
}

.gas-tooltip-close-area {
  position: fixed;
  top: 0;
  left: 0;
  z-index: 1000;
  width: 100%;
  height: 100%;
}

.customize-gas-tooltip-container {
  position: absolute;
  bottom: 50px;
  width: 237px;
  height: 307px;
  background-color: $white;
  opacity: 1;
  box-shadow: $alto 0 0 5px;
  z-index: 1050;
  padding: 13px 19px;
  font-size: 16px;
  border-radius: 4px;
  font-family: "Lato";
  font-weight: 500;
}

.gas-tooltip-arrow {
  height: 25px;
  width: 25px;
  z-index: 1200;
  background: $white;
  position: absolute;
  transform: rotate(45deg);
  left: 107px;
  top: 294px;
  box-shadow: 2px 2px 2px $alto;
}

.customize-gas-tooltip-container input[type="number"]::-webkit-inner-spin-button {
  -webkit-appearance: none;
  display: none;
}

.customize-gas-tooltip-container input[type="number"]:hover::-webkit-inner-spin-button {
  -webkit-appearance: none;
  display: none;
}

.customize-gas-tooltip {
  position: relative;
}

.gas-tooltip {
  display: flex;
  justify-content: center;
}

.gas-tooltip-label {
  font-size: 16px;
  color: $tundora;
}

.gas-tooltip-header {
  padding-bottom: 12px;
}

.gas-tooltip-input-label {
  margin-bottom: 5px;
}

.gas-tooltip-input-label i {
  color: $silver-chalice;
  margin-left: 6px;
}

.customize-gas-input {
  width: 178px;
  height: 28px;
  border: 1px solid $alto;
  font-size: 16px;
  color: $nile-blue;
  padding-left: 8px;
}

.customize-gas-input-wrapper {
  position: relative;
}

.gas-tooltip-input-detail {
  position: absolute;
  top: 4px;
  right: 26px;
  font-size: 12px;
  color: $silver-chalice;
}

.gas-tooltip-input-arrows {
  position: absolute;
  top: 0;
  right: 4px;
  width: 17px;
  height: 28px;
  border: 1px solid #dadada;
  border-left: 0;
  display: flex;
  flex-direction: column;
  color: #9b9b9b;
  font-size: .8em;
  padding: 1px 4px;
  cursor: pointer;
}

.token-gas {
  &__amount {
    display: inline-block;
    margin-right: 4px;
  }

  &__symbol {
    display: inline-block;
  }
}

.send-screen {
  &__title {
    color: $scorpion;
    font-size: 18px;
    line-height: 29px;
  }

  &__subtitle {
    margin: 10px 0 20px;
    font-size: 14px;
    line-height: 24px;
  }

  &__send-button,
  &__cancel-button {
    width: 163px;
    text-align: center;
  }

  &__send-button__disabled {
    opacity: .5;
    cursor: auto;
  }
}

.send-token {
  display: flex;
  flex-flow: column nowrap;
  z-index: 25;
  font-family: Roboto;

  &__content {
    width: 498px;
    height: 605px;
    background-color: #fff;
    box-shadow: 0 2px 4px 0 rgba(0, 0, 0, .08);
    padding: 46px 40.5px 26px;
    position: relative;
    // top: -26px;
    align-items: center;
    display: flex;
    flex-flow: column nowrap;
    flex: 1 0 auto;

    @media screen and (max-width: $break-small) {
      top: 0;
      width: 100%;
      box-shadow: none;
      padding: 12px;
    }
  }

  .identicon {
    position: absolute;
    top: -35px;
    z-index: 25;

    @media screen and (max-width: $break-small) {
      position: relative;
      top: 0;
      flex: 0 0 auto;
    }
  }

  &__title {
    color: $scorpion;
    font-size: 18px;
    line-height: 29px;
  }

  &__description,
  &__balance-text,
  &__token-symbol {
    margin-top: 10px;
    font-size: 14px;
    line-height: 24px;
    text-align: center;
  }

  &__token-balance {
    font-size: 40px;
    line-height: 40px;
    margin-top: 13px;

    .token-balance__amount {
      padding-right: 12px;
    }
  }

  &__button-group {
    display: flex;
    flex-flow: column nowrap;
    align-items: center;
    flex: 0 0 auto;

    @media screen and (max-width: $break-small) {
      margin-top: 24px;
    }

    button {
      width: 163px;
    }
  }
}

.confirm-send-token {
  &__hero-amount-wrapper {
    width: 100%;
  }
}

.send-v2 {
  &__container {
    // height: 701px;
    width: 380px;
    border-radius: 8px;
    background-color: $white;
    box-shadow: 0 2px 4px 0 rgba(0, 0, 0, .08);
    display: flex;
    flex-flow: column nowrap;
    z-index: 25;
    align-items: center;
    font-family: Roboto;
    position: relative;

    @media screen and (max-width: $break-small) {
      width: 100%;
      top: 0;
      box-shadow: none;
      flex: 1 1 auto;
    }
  }

  &__send-header-icon-container {
    z-index: 25;

    @media screen and (max-width: $break-small) {
      position: relative;
      top: 0;
    }
  }

  &__send-header-icon {
    border-radius: 50%;
    width: 48px;
    height: 48px;
    border: 1px solid $alto;
    z-index: 25;
    padding: 4px;
    background-color: $white;
  }

  &__send-arrow-icon {
    color: #f28930;
    transform: rotate(-45deg);
    position: absolute;
    top: -2px;
    left: 0;
    font-size: 1.12em;
  }

  &__arrow-background {
    background-color: $white;
    height: 14px;
    width: 14px;
    position: absolute;
    top: 52px;
    left: 199px;
    border-radius: 50%;
    z-index: 100;

    @media screen and (max-width: $break-small) {
      top: 36px;
    }
  }

  &__header {
    height: 88px;
    width: 380px;
    background-color: $athens-grey;
    position: relative;
    display: flex;
    justify-content: center;
    align-items: center;

    @media screen and (max-width: $break-small) {
      height: 59px;
      width: 100vw;
    }
  }

  &__header-tip {
    height: 25px;
    width: 25px;
    background: $athens-grey;
    position: absolute;
    transform: rotate(45deg);
    left: 178px;
    top: 75px;

    @media screen and (max-width: $break-small) {
      top: 46px;
      left: 0;
      right: 0;
      margin: 0 auto;
    }
  }

  &__title {
    color: $scorpion;
    font-size: 22px;
    line-height: 29px;
    text-align: center;
    margin-top: 25px;
  }

  &__copy {
    color: $gray;
    font-size: 14px;
    font-weight: 300;
    line-height: 19px;
    text-align: center;
    margin-top: 10px;
    width: 287px;
  }

  &__error {
    font-size: 12px;
    line-height: 12px;
    left: 8px;
    color: $red;
  }

  &__error-border {
    color: $red;
  }

  &__form {
    padding: 13px 0;
    width: 100%;
    overflow-y: auto;

    @media screen and (max-width: $break-small) {
      padding: 13px 0;
      margin: 0;
      overflow-y: auto;
      flex: 1 1 auto;
    }
  }

  &__form-header,
  &__form-header-copy {
    width: 100%;
    display: flex;
    flex-flow: column;
    align-items: center;
  }

  &__form-row {
    margin: 14.5px 18px 0px;
    position: relative;
    display: flex;
    flex-flow: row;
    flex: 1 0 auto;
    justify-content: space-between;
  }

  &__form-field {
    flex: 1 1 auto;

    .currency-display {
      color: $tundora;

      &__currency-symbol {
        color: $tundora;
      }

      &__converted-value,
      &__converted-currency {
        color: $tundora;
      }
    }

    .account-list-item {
      &__account-secondary-balance {
        color: $tundora;
      }
    }
  }

  &__form-label {
    color: $scorpion;
    font-family: Roboto;
    font-size: 16px;
    line-height: 22px;
    width: 88px;
    font-weight: 400;
  }

  &__from-dropdown {
    height: 73px;
    width: 100%;
    border: 1px solid $alto;
    border-radius: 4px;
    background-color: $white;
    font-family: Roboto;
    line-height: 16px;
    font-size: 12px;
    color: $tundora;
    position: relative;

    &__close-area {
      position: fixed;
      top: 0;
      left: 0;
      z-index: 1000;
      width: 100%;
      height: 100%;
    }

    &__list {
      z-index: 1050;
      position: absolute;
      height: 220px;
      width: 100%;
      border: 1px solid $geyser;
      border-radius: 4px;
      background-color: $white;
      box-shadow: 0 3px 6px 0 rgba(0 ,0 ,0 ,.11);
      margin-top: 11px;
      margin-left: -1px;
      overflow-y: scroll;
    }
  }

  &__to-autocomplete {
    position: relative;

    &__down-caret {
      position: absolute;
      top: 18px;
      right: 12px;
    }
  }

  &__to-autocomplete, &__memo-text-area {
    &__input {
      height: 54px;
      width: 100%;
      border: 1px solid $alto;
      border-radius: 4px;
      background-color: $white;
      color: $tundora;
      padding: 10px;
      font-family: Roboto;
      font-size: 16px;
      line-height: 21px;
      font-weight: 300;
    }
  }

  &__amount-max {
    color: $curious-blue;
    font-family: Roboto;
    font-size: 12px;
    left: 8px;
    border: none;
    cursor: pointer;
  }

  &__gas-fee-display {
    width: 100%;
<<<<<<< HEAD
    position: relative;
=======

    .currency-display--message {
      padding: 8px 38px 8px 10px;
      display: flex;
      align-items: center;
    }
>>>>>>> 4af1003b
  }

  &__sliders-icon-container {
    display: flex;
    align-items: center;
    justify-content: center;
    height: 24px;
    width: 24px;
    border: 1px solid $curious-blue;
    border-radius: 4px;
    background-color: $white;
    position: absolute;
    right: 15px;
    top: 14px;
    cursor: pointer;
    font-size: 1em;
  }

  &__sliders-icon {
    color: $curious-blue;
  }

  &__memo-text-area {
    &__input {
      padding: 6px 10px;
    }
  }

  &__footer {
    height: 92px;
    width: 100%;
    display: flex;
    justify-content: space-evenly;
    align-items: center;
    border-top: 1px solid $alto;
    background: $white;
    padding: 0 12px;
    flex-shrink: 0;
  }

  &__next-btn,
  &__cancel-btn {
    width: 163px;
    margin: 0 4px;
  }

  &__customize-gas {
    border: 1px solid #D8D8D8;
    border-radius: 4px;
    background-color: #FFFFFF;
    box-shadow: 0 2px 4px 0 rgba(0,0,0,0.14);
    font-family: Roboto;
    display: flex;
    flex-flow: column;

    @media screen and (max-width: $break-small) {
      width: 100vw;
      height: 100vh;
    }

    &__header {
      height: 52px;
      border-bottom: 1px solid $alto;
      display: flex;
      align-items: center;
      justify-content: space-between;
      font-size: 22px;

      @media screen and (max-width: $break-small) {
        flex: 0 0 auto;
      }
    }

    &__title {
      margin-left: 19.25px;
    }

    &__close::after {
      content: '\00D7';
      font-size: 1.8em;
      color: $dusty-gray;
      font-family: sans-serif;
      cursor: pointer;
      margin-right: 19.25px;
    }

    &__content {
      display: flex;
      flex-flow: column nowrap;
      height: 100%;
    }

    &__body {
      display: flex;
      margin-bottom: 24px;

      @media screen and (max-width: $break-small) {
        flex-flow: column;
        flex: 1 1 auto;
      }
    }

    &__footer {
      height: 75px;
      border-top: 1px solid $alto;
      display: flex;
      align-items: center;
      justify-content: space-between;
      font-size: 22px;
      position: relative;

      @media screen and (max-width: $break-small) {
        flex: 0 0 auto;
      }
    }

    &__buttons {
      display: flex;
      justify-content: space-between;
      width: 181.75px;
      margin-right: 21.25px;
    }

    &__revert, &__cancel, &__save, &__save__error {
      display: flex;
      justify-content: center;
      align-items: center;
      cursor: pointer;
    }

    &__revert {
      color: $silver-chalice;
      font-size: 16px;
      margin-left: 21.25px;
    }

    &__cancel, &__save, &__save__error {
      height: 34.64px;
      width: 85.74px;
      border: 1px solid $dusty-gray;
      border-radius: 2px;
      font-family: 'DIN OT';
      font-size: 12px;
      color: $dusty-gray;
    }

    &__save__error {
      opacity: 0.5;
      cursor: auto;
    }

    &__error-message {
      display: block;
      position: absolute;
      top: 4px;
      right: 4px;
      font-size: 12px;
      line-height: 12px;
      color: $red;
    }
  }

  &__gas-modal-card {
    width: 360px;
    display: flex;
    flex-flow: column;
    align-items: flex-start;
    padding-left: 20px;

    &__title {
      height: 26px;
      color: $tundora;
      font-family: Roboto;
      font-size: 20px;
      font-weight: 300;
      line-height: 26px;
      margin-top: 17px;
    }

    &__copy {
      height: 38px;
      width: 314px;
      color: $tundora;
      font-family: Roboto;
      font-size: 14px;
      line-height: 19px;
      margin-top: 17px;
    }

    .customize-gas-input-wrapper {
      margin-top: 17px;
    }

    .customize-gas-input {
      height: 54px;
      width: 315px;
      border: 1px solid $geyser;
      background-color: $white;
      padding-left: 15px;
    }

    .gas-tooltip-input-arrows {
      width: 32px;
      height: 54px;
      border-left: 1px solid #dadada;
      font-size: 18px;
      color: $tundora;
      right: 0px;
      padding: 1px 4px;
      display: flex;
      justify-content: space-around;
      align-items: center;
    }

    input[type="number"]::-webkit-inner-spin-button {
      -webkit-appearance: none;
      display: none;
    }

    input[type="number"]:hover::-webkit-inner-spin-button {
      -webkit-appearance: none;
      display: none;
    }
  }
}

.sliders-icon-container {
  display: flex;
  align-items: center;
  justify-content: center;
  height: 24px;
  width: 24px;
  border: 1px solid $curious-blue;
  border-radius: 4px;
  background-color: $white;
  position: absolute;
  right: 15px;
  top: 14px;
  cursor: pointer;
  font-size: 1em;
}

.sliders-icon {
  color: $curious-blue;
}<|MERGE_RESOLUTION|>--- conflicted
+++ resolved
@@ -660,16 +660,13 @@
 
   &__gas-fee-display {
     width: 100%;
-<<<<<<< HEAD
     position: relative;
-=======
 
     .currency-display--message {
       padding: 8px 38px 8px 10px;
       display: flex;
       align-items: center;
     }
->>>>>>> 4af1003b
   }
 
   &__sliders-icon-container {
