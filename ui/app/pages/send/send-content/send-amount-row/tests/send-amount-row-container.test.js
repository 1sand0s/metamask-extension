import assert from 'assert'
import proxyquire from 'proxyquire'
import sinon from 'sinon'

let mapDispatchToProps

const actionSpies = {
  setMaxModeTo: sinon.spy(),
  updateSendAmount: sinon.spy(),
}
const duckActionSpies = {
  updateSendErrors: sinon.spy(),
}

proxyquire('../send-amount-row.container.js', {
  'react-redux': {
    connect: (_, md) => {
      mapDispatchToProps = md
      return () => ({})
    },
  },
<<<<<<< HEAD
  './send-amount-row.selectors': { sendAmountIsInError: (s) => `mockInError:${s}` },
=======
  '../../../../selectors': { sendAmountIsInError: (s) => `mockInError:${s}` },
>>>>>>> df85ab6e
  '../../send.utils': {
    getAmountErrorObject: (mockDataObject) => ({ ...mockDataObject, mockChange: true }),
    getGasFeeErrorObject: (mockDataObject) => ({ ...mockDataObject, mockGasFeeErrorChange: true }),
  },
  '../../../../store/actions': actionSpies,
  '../../../../ducks/send/send.duck': duckActionSpies,
})

<<<<<<< HEAD
describe('send-amount-row container', () => {

  describe('mapDispatchToProps()', () => {
=======
describe('send-amount-row container', function () {

  describe('mapDispatchToProps()', function () {
>>>>>>> df85ab6e
    let dispatchSpy
    let mapDispatchToPropsObject

    beforeEach(function () {
      dispatchSpy = sinon.spy()
      mapDispatchToPropsObject = mapDispatchToProps(dispatchSpy)
      duckActionSpies.updateSendErrors.resetHistory()
    })

    describe('setMaxModeTo()', function () {
      it('should dispatch an action', function () {
        mapDispatchToPropsObject.setMaxModeTo('mockBool')
        assert(dispatchSpy.calledOnce)
        assert(actionSpies.setMaxModeTo.calledOnce)
        assert.equal(
          actionSpies.setMaxModeTo.getCall(0).args[0],
          'mockBool'
        )
      })
    })

    describe('updateSendAmount()', function () {
      it('should dispatch an action', function () {
        mapDispatchToPropsObject.updateSendAmount('mockAmount')
        assert(dispatchSpy.calledOnce)
        assert(actionSpies.updateSendAmount.calledOnce)
        assert.equal(
          actionSpies.updateSendAmount.getCall(0).args[0],
          'mockAmount'
        )
      })
    })

    describe('updateGasFeeError()', function () {
      it('should dispatch an action', function () {
        mapDispatchToPropsObject.updateGasFeeError({ some: 'data' })
        assert(dispatchSpy.calledOnce)
        assert(duckActionSpies.updateSendErrors.calledOnce)
        assert.deepEqual(
          duckActionSpies.updateSendErrors.getCall(0).args[0],
          { some: 'data', mockGasFeeErrorChange: true }
        )
      })
    })

    describe('updateSendAmountError()', function () {
      it('should dispatch an action', function () {
        mapDispatchToPropsObject.updateSendAmountError({ some: 'data' })
        assert(dispatchSpy.calledOnce)
        assert(duckActionSpies.updateSendErrors.calledOnce)
        assert.deepEqual(
          duckActionSpies.updateSendErrors.getCall(0).args[0],
          { some: 'data', mockChange: true }
        )
      })
    })

  })

})<|MERGE_RESOLUTION|>--- conflicted
+++ resolved
@@ -19,11 +19,7 @@
       return () => ({})
     },
   },
-<<<<<<< HEAD
-  './send-amount-row.selectors': { sendAmountIsInError: (s) => `mockInError:${s}` },
-=======
   '../../../../selectors': { sendAmountIsInError: (s) => `mockInError:${s}` },
->>>>>>> df85ab6e
   '../../send.utils': {
     getAmountErrorObject: (mockDataObject) => ({ ...mockDataObject, mockChange: true }),
     getGasFeeErrorObject: (mockDataObject) => ({ ...mockDataObject, mockGasFeeErrorChange: true }),
@@ -32,15 +28,9 @@
   '../../../../ducks/send/send.duck': duckActionSpies,
 })
 
-<<<<<<< HEAD
-describe('send-amount-row container', () => {
-
-  describe('mapDispatchToProps()', () => {
-=======
 describe('send-amount-row container', function () {
 
   describe('mapDispatchToProps()', function () {
->>>>>>> df85ab6e
     let dispatchSpy
     let mapDispatchToPropsObject
 
