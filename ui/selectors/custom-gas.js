--- conflicted
+++ resolved
@@ -9,21 +9,10 @@
 import { calcGasTotal } from '../pages/send/send.utils';
 
 import { GAS_ESTIMATE_TYPES } from '../helpers/constants/common';
-<<<<<<< HEAD
-import { BASIC_ESTIMATE_STATES, GAS_SOURCE } from '../ducks/gas/gas.duck';
-import { GAS_LIMITS } from '../../shared/constants/gas';
-import {
-  getCurrentCurrency,
-  getIsMainnet,
-  getPreferences,
-  getGasPrice,
-} from '.';
-=======
 import { getGasPrice } from '../ducks/send';
 import { BASIC_ESTIMATE_STATES, GAS_SOURCE } from '../ducks/gas/gas.duck';
 import { GAS_LIMITS } from '../../shared/constants/gas';
 import { getCurrentCurrency, getIsMainnet, getShouldShowFiat } from '.';
->>>>>>> 23a85982
 
 const NUMBER_OF_DECIMALS_SM_BTNS = 5;
 
@@ -320,11 +309,7 @@
   }
   const showFiat = getShouldShowFiat(state);
   const gasLimit =
-<<<<<<< HEAD
-    state.send.gasLimit || getCustomGasLimit(state) || GAS_LIMITS.SIMPLE;
-=======
     state.send.gas.gasLimit || getCustomGasLimit(state) || GAS_LIMITS.SIMPLE;
->>>>>>> 23a85982
   const { conversionRate } = state.metamask;
   const currentCurrency = getCurrentCurrency(state);
   const {
