import pify from 'pify';
import log from 'loglevel';
import { captureException } from '@sentry/browser';
import { capitalize, isEqual } from 'lodash';
import getBuyEthUrl from '../../app/scripts/lib/buy-eth-url';
import {
  fetchLocale,
  loadRelativeTimeFormatLocaleData,
} from '../helpers/utils/i18n-helper';
import { getMethodDataAsync } from '../helpers/utils/transactions.util';
import { getSymbolAndDecimals } from '../helpers/utils/token-util';
import { isEqualCaseInsensitive } from '../helpers/utils/util';
import switchDirection from '../helpers/utils/switch-direction';
import {
  ENVIRONMENT_TYPE_NOTIFICATION,
  POLLING_TOKEN_ENVIRONMENT_TYPES,
} from '../../shared/constants/app';
import { hasUnconfirmedTransactions } from '../helpers/utils/confirm-tx.util';
import txHelper from '../helpers/utils/tx-helper';
import { getEnvironmentType, addHexPrefix } from '../../app/scripts/lib/util';
import {
  getMetaMaskAccounts,
  getPermittedAccountsForCurrentTab,
  getSelectedAddress,
  getTokenList,
} from '../selectors';
import { computeEstimatedGasLimit, resetSendState } from '../ducks/send';
import { switchedToUnconnectedAccount } from '../ducks/alerts/unconnected-account';
import { getUnconnectedAccountAlertEnabledness } from '../ducks/metamask/metamask';
import { toChecksumHexAddress } from '../../shared/modules/hexstring-utils';
import {
  DEVICE_NAMES,
  LEDGER_TRANSPORT_TYPES,
  LEDGER_USB_VENDOR_ID,
} from '../../shared/constants/hardware-wallets';
import * as actionConstants from './actionConstants';

let background = null;
let promisifiedBackground = null;
export function _setBackgroundConnection(backgroundConnection) {
  background = backgroundConnection;
  promisifiedBackground = pify(background);
}

export function goHome() {
  return {
    type: actionConstants.GO_HOME,
  };
}
// async actions

export function tryUnlockMetamask(password) {
  return (dispatch) => {
    dispatch(showLoadingIndication());
    dispatch(unlockInProgress());
    log.debug(`background.submitPassword`);

    return new Promise((resolve, reject) => {
      background.submitPassword(password, (error) => {
        if (error) {
          reject(error);
          return;
        }

        resolve();
      });
    })
      .then(() => {
        dispatch(unlockSucceeded());
        return forceUpdateMetamaskState(dispatch);
      })
      .then(() => {
        dispatch(hideLoadingIndication());
      })
      .catch((err) => {
        dispatch(unlockFailed(err.message));
        dispatch(hideLoadingIndication());
        return Promise.reject(err);
      });
  };
}

export function createNewVaultAndRestore(password, seed) {
  return (dispatch) => {
    dispatch(showLoadingIndication());
    log.debug(`background.createNewVaultAndRestore`);
    let vault;
    return new Promise((resolve, reject) => {
      background.createNewVaultAndRestore(password, seed, (err, _vault) => {
        if (err) {
          reject(err);
          return;
        }
        vault = _vault;
        resolve();
      });
    })
      .then(() => dispatch(unMarkPasswordForgotten()))
      .then(() => {
        dispatch(showAccountsPage());
        dispatch(hideLoadingIndication());
        return vault;
      })
      .catch((err) => {
        dispatch(displayWarning(err.message));
        dispatch(hideLoadingIndication());
        return Promise.reject(err);
      });
  };
}

export function createNewVaultAndGetSeedPhrase(password) {
  return async (dispatch) => {
    dispatch(showLoadingIndication());

    try {
      await createNewVault(password);
      const seedWords = await verifySeedPhrase();
      return seedWords;
    } catch (error) {
      dispatch(displayWarning(error.message));
      throw new Error(error.message);
    } finally {
      dispatch(hideLoadingIndication());
    }
  };
}

export function unlockAndGetSeedPhrase(password) {
  return async (dispatch) => {
    dispatch(showLoadingIndication());

    try {
      await submitPassword(password);
      const seedWords = await verifySeedPhrase();
      await forceUpdateMetamaskState(dispatch);
      return seedWords;
    } catch (error) {
      dispatch(displayWarning(error.message));
      throw new Error(error.message);
    } finally {
      dispatch(hideLoadingIndication());
    }
  };
}

export function submitPassword(password) {
  return new Promise((resolve, reject) => {
    background.submitPassword(password, (error) => {
      if (error) {
        reject(error);
        return;
      }

      resolve();
    });
  });
}

export function createNewVault(password) {
  return new Promise((resolve, reject) => {
    background.createNewVaultAndKeychain(password, (error) => {
      if (error) {
        reject(error);
        return;
      }

      resolve(true);
    });
  });
}

export function verifyPassword(password) {
  return new Promise((resolve, reject) => {
    background.verifyPassword(password, (error) => {
      if (error) {
        reject(error);
        return;
      }

      resolve(true);
    });
  });
}

export function verifySeedPhrase() {
  return new Promise((resolve, reject) => {
    background.verifySeedPhrase((error, seedWords) => {
      if (error) {
        reject(error);
        return;
      }

      resolve(seedWords);
    });
  });
}

export function requestRevealSeedWords(password) {
  return async (dispatch) => {
    dispatch(showLoadingIndication());
    log.debug(`background.verifyPassword`);

    try {
      await verifyPassword(password);
      const seedWords = await verifySeedPhrase();
      return seedWords;
    } catch (error) {
      dispatch(displayWarning(error.message));
      throw new Error(error.message);
    } finally {
      dispatch(hideLoadingIndication());
    }
  };
}

export function tryReverseResolveAddress(address) {
  return () => {
    return new Promise((resolve) => {
      background.tryReverseResolveAddress(address, (err) => {
        if (err) {
          log.error(err);
        }
        resolve();
      });
    });
  };
}

export function fetchInfoToSync() {
  return (dispatch) => {
    log.debug(`background.fetchInfoToSync`);
    return new Promise((resolve, reject) => {
      background.fetchInfoToSync((err, result) => {
        if (err) {
          dispatch(displayWarning(err.message));
          reject(err);
          return;
        }
        resolve(result);
      });
    });
  };
}

export function resetAccount() {
  return (dispatch) => {
    dispatch(showLoadingIndication());

    return new Promise((resolve, reject) => {
      background.resetAccount((err, account) => {
        dispatch(hideLoadingIndication());
        if (err) {
          dispatch(displayWarning(err.message));
          reject(err);
          return;
        }

        log.info(`Transaction history reset for ${account}`);
        dispatch(showAccountsPage());
        resolve(account);
      });
    });
  };
}

export function removeAccount(address) {
  return async (dispatch) => {
    dispatch(showLoadingIndication());

    try {
      await new Promise((resolve, reject) => {
        background.removeAccount(address, (error, account) => {
          if (error) {
            reject(error);
            return;
          }
          resolve(account);
        });
      });
      await forceUpdateMetamaskState(dispatch);
    } catch (error) {
      dispatch(displayWarning(error.message));
      throw error;
    } finally {
      dispatch(hideLoadingIndication());
    }

    log.info(`Account removed: ${address}`);
    dispatch(showAccountsPage());
  };
}

export function importNewAccount(strategy, args) {
  return async (dispatch) => {
    let newState;
    dispatch(
      showLoadingIndication('This may take a while, please be patient.'),
    );
    try {
      log.debug(`background.importAccountWithStrategy`);
      await promisifiedBackground.importAccountWithStrategy(strategy, args);
      log.debug(`background.getState`);
      newState = await promisifiedBackground.getState();
    } catch (err) {
      dispatch(displayWarning(err.message));
      throw err;
    } finally {
      dispatch(hideLoadingIndication());
    }

    dispatch(updateMetamaskState(newState));
    if (newState.selectedAddress) {
      dispatch({
        type: actionConstants.SHOW_ACCOUNT_DETAIL,
        value: newState.selectedAddress,
      });
    }
    return newState;
  };
}

export function addNewAccount() {
  log.debug(`background.addNewAccount`);
  return async (dispatch, getState) => {
    const oldIdentities = getState().metamask.identities;
    dispatch(showLoadingIndication());

    let newIdentities;
    try {
      const { identities } = await promisifiedBackground.addNewAccount();
      newIdentities = identities;
    } catch (error) {
      dispatch(displayWarning(error.message));
      throw error;
    } finally {
      dispatch(hideLoadingIndication());
    }

    const newAccountAddress = Object.keys(newIdentities).find(
      (address) => !oldIdentities[address],
    );
    await forceUpdateMetamaskState(dispatch);
    return newAccountAddress;
  };
}

export function checkHardwareStatus(deviceName, hdPath) {
  log.debug(`background.checkHardwareStatus`, deviceName, hdPath);
  return async (dispatch) => {
    dispatch(showLoadingIndication());

    let unlocked;
    try {
      unlocked = await promisifiedBackground.checkHardwareStatus(
        deviceName,
        hdPath,
      );
    } catch (error) {
      log.error(error);
      dispatch(displayWarning(error.message));
      throw error;
    } finally {
      dispatch(hideLoadingIndication());
    }

    await forceUpdateMetamaskState(dispatch);
    return unlocked;
  };
}

export function forgetDevice(deviceName) {
  log.debug(`background.forgetDevice`, deviceName);
  return async (dispatch) => {
    dispatch(showLoadingIndication());
    try {
      await promisifiedBackground.forgetDevice(deviceName);
    } catch (error) {
      log.error(error);
      dispatch(displayWarning(error.message));
      throw error;
    } finally {
      dispatch(hideLoadingIndication());
    }

    await forceUpdateMetamaskState(dispatch);
  };
}

export function connectHardware(deviceName, page, hdPath, t) {
  log.debug(`background.connectHardware`, deviceName, page, hdPath);
  return async (dispatch, getState) => {
    const { ledgerTransportType } = getState().metamask;

    dispatch(
      showLoadingIndication(`Looking for your ${capitalize(deviceName)}...`),
    );

    let accounts;
    try {
      if (deviceName === 'ledger') {
        await promisifiedBackground.establishLedgerTransportPreference();
      }
      if (
        deviceName === DEVICE_NAMES.LEDGER &&
        ledgerTransportType === LEDGER_TRANSPORT_TYPES.WEBHID
      ) {
        const connectedDevices = await window.navigator.hid.requestDevice({
          filters: [{ vendorId: LEDGER_USB_VENDOR_ID }],
        });
        const userApprovedWebHidConnection = connectedDevices.some(
          (device) => device.vendorId === Number(LEDGER_USB_VENDOR_ID),
        );
        if (!userApprovedWebHidConnection) {
          throw new Error(t('ledgerWebHIDNotConnectedErrorMessage'));
        }
      }

      accounts = await promisifiedBackground.connectHardware(
        deviceName,
        page,
        hdPath,
      );
    } catch (error) {
      log.error(error);
      if (
        deviceName === 'ledger' &&
        ledgerTransportType === LEDGER_TRANSPORT_TYPES.WEBHID &&
        error.message.match('Failed to open the device')
      ) {
        dispatch(displayWarning(t('ledgerDeviceOpenFailureMessage')));
        throw new Error(t('ledgerDeviceOpenFailureMessage'));
      } else {
        if (deviceName !== DEVICE_NAMES.QR)
          dispatch(displayWarning(error.message));
        throw error;
      }
    } finally {
      dispatch(hideLoadingIndication());
    }

    await forceUpdateMetamaskState(dispatch);
    return accounts;
  };
}

export function unlockHardwareWalletAccounts(
  indexes,
  deviceName,
  hdPath,
  hdPathDescription,
) {
  log.debug(
    `background.unlockHardwareWalletAccount`,
    indexes,
    deviceName,
    hdPath,
    hdPathDescription,
  );
  return async (dispatch) => {
    dispatch(showLoadingIndication());

    for (const index of indexes) {
      try {
        await promisifiedBackground.unlockHardwareWalletAccount(
          index,
          deviceName,
          hdPath,
          hdPathDescription,
        );
      } catch (e) {
        log.error(e);
        dispatch(displayWarning(e.message));
        dispatch(hideLoadingIndication());
        throw e;
      }
    }

    dispatch(hideLoadingIndication());
    return undefined;
  };
}

export function showQrScanner() {
  return (dispatch) => {
    dispatch(
      showModal({
        name: 'QR_SCANNER',
      }),
    );
  };
}

export function setCurrentCurrency(currencyCode) {
  return async (dispatch) => {
    dispatch(showLoadingIndication());
    log.debug(`background.setCurrentCurrency`);
    try {
      await promisifiedBackground.setCurrentCurrency(currencyCode);
      await forceUpdateMetamaskState(dispatch);
    } catch (error) {
      log.error(error);
      dispatch(displayWarning(error.message));
      return;
    } finally {
      dispatch(hideLoadingIndication());
    }
  };
}

export function signMsg(msgData) {
  log.debug('action - signMsg');
  return async (dispatch) => {
    dispatch(showLoadingIndication());
    log.debug(`actions calling background.signMessage`);
    let newState;
    try {
      newState = await promisifiedBackground.signMessage(msgData);
    } catch (error) {
      log.error(error);
      dispatch(displayWarning(error.message));
      throw error;
    } finally {
      dispatch(hideLoadingIndication());
    }

    dispatch(updateMetamaskState(newState));
    dispatch(completedTx(msgData.metamaskId));
    dispatch(closeCurrentNotificationWindow());
    return msgData;
  };
}

export function signPersonalMsg(msgData) {
  log.debug('action - signPersonalMsg');
  return async (dispatch) => {
    dispatch(showLoadingIndication());
    log.debug(`actions calling background.signPersonalMessage`);

    let newState;
    try {
      newState = await promisifiedBackground.signPersonalMessage(msgData);
    } catch (error) {
      log.error(error);
      dispatch(displayWarning(error.message));
      throw error;
    } finally {
      dispatch(hideLoadingIndication());
    }

    dispatch(updateMetamaskState(newState));
    dispatch(completedTx(msgData.metamaskId));
    dispatch(closeCurrentNotificationWindow());
    return msgData;
  };
}

export function decryptMsgInline(decryptedMsgData) {
  log.debug('action - decryptMsgInline');
  return async (dispatch) => {
    log.debug(`actions calling background.decryptMessageInline`);

    let newState;
    try {
      newState = await promisifiedBackground.decryptMessageInline(
        decryptedMsgData,
      );
    } catch (error) {
      log.error(error);
      dispatch(displayWarning(error.message));
      throw error;
    }

    dispatch(updateMetamaskState(newState));
    return newState.unapprovedDecryptMsgs[decryptedMsgData.metamaskId];
  };
}

export function decryptMsg(decryptedMsgData) {
  log.debug('action - decryptMsg');
  return async (dispatch) => {
    dispatch(showLoadingIndication());
    log.debug(`actions calling background.decryptMessage`);

    let newState;
    try {
      newState = await promisifiedBackground.decryptMessage(decryptedMsgData);
    } catch (error) {
      log.error(error);
      dispatch(displayWarning(error.message));
      throw error;
    } finally {
      dispatch(hideLoadingIndication());
    }

    dispatch(updateMetamaskState(newState));
    dispatch(completedTx(decryptedMsgData.metamaskId));
    dispatch(closeCurrentNotificationWindow());
    return decryptedMsgData;
  };
}

export function encryptionPublicKeyMsg(msgData) {
  log.debug('action - encryptionPublicKeyMsg');
  return async (dispatch) => {
    dispatch(showLoadingIndication());
    log.debug(`actions calling background.encryptionPublicKey`);

    let newState;
    try {
      newState = await promisifiedBackground.encryptionPublicKey(msgData);
    } catch (error) {
      log.error(error);
      dispatch(displayWarning(error.message));
      throw error;
    } finally {
      dispatch(hideLoadingIndication());
    }

    dispatch(updateMetamaskState(newState));
    dispatch(completedTx(msgData.metamaskId));
    dispatch(closeCurrentNotificationWindow());
    return msgData;
  };
}

export function signTypedMsg(msgData) {
  log.debug('action - signTypedMsg');
  return async (dispatch) => {
    dispatch(showLoadingIndication());
    log.debug(`actions calling background.signTypedMessage`);

    let newState;
    try {
      newState = await promisifiedBackground.signTypedMessage(msgData);
    } catch (error) {
      log.error(error);
      dispatch(displayWarning(error.message));
      throw error;
    } finally {
      dispatch(hideLoadingIndication());
    }

    dispatch(updateMetamaskState(newState));
    dispatch(completedTx(msgData.metamaskId));
    dispatch(closeCurrentNotificationWindow());
    return msgData;
  };
}

export function updateCustomNonce(value) {
  return {
    type: actionConstants.UPDATE_CUSTOM_NONCE,
    value,
  };
}

const updateMetamaskStateFromBackground = () => {
  log.debug(`background.getState`);

  return new Promise((resolve, reject) => {
    background.getState((error, newState) => {
      if (error) {
        reject(error);
        return;
      }

      resolve(newState);
    });
  });
};

export function updateTransaction(txData, dontShowLoadingIndicator) {
  return async (dispatch) => {
    !dontShowLoadingIndicator && dispatch(showLoadingIndication());

    try {
      await promisifiedBackground.updateTransaction(txData);
    } catch (error) {
      dispatch(updateTransactionParams(txData.id, txData.txParams));
      dispatch(hideLoadingIndication());
      dispatch(txError(error));
      dispatch(goHome());
      log.error(error.message);
      throw error;
    }

    try {
      dispatch(updateTransactionParams(txData.id, txData.txParams));
      const newState = await updateMetamaskStateFromBackground();
      dispatch(updateMetamaskState(newState));
      dispatch(showConfTxPage({ id: txData.id }));
      return txData;
    } finally {
      dispatch(hideLoadingIndication());
    }
  };
}

export function addUnapprovedTransaction(txParams, origin) {
  log.debug('background.addUnapprovedTransaction');

  return () => {
    return new Promise((resolve, reject) => {
      background.addUnapprovedTransaction(txParams, origin, (err, txMeta) => {
        if (err) {
          reject(err);
          return;
        }
        resolve(txMeta);
      });
    });
  };
}

export function updateAndApproveTx(txData, dontShowLoadingIndicator) {
  return (dispatch) => {
    !dontShowLoadingIndicator && dispatch(showLoadingIndication());
    return new Promise((resolve, reject) => {
      background.updateAndApproveTransaction(txData, (err) => {
        dispatch(updateTransactionParams(txData.id, txData.txParams));
        dispatch(resetSendState());

        if (err) {
          dispatch(txError(err));
          dispatch(goHome());
          log.error(err.message);
          reject(err);
          return;
        }

        resolve(txData);
      });
    })
      .then(() => updateMetamaskStateFromBackground())
      .then((newState) => dispatch(updateMetamaskState(newState)))
      .then(() => {
        dispatch(resetSendState());
        dispatch(completedTx(txData.id));
        dispatch(hideLoadingIndication());
        dispatch(updateCustomNonce(''));
        dispatch(closeCurrentNotificationWindow());

        return txData;
      })
      .catch((err) => {
        dispatch(hideLoadingIndication());
        return Promise.reject(err);
      });
  };
}

export function completedTx(id) {
  return (dispatch, getState) => {
    const state = getState();
    const {
      unapprovedTxs,
      unapprovedMsgs,
      unapprovedPersonalMsgs,
      unapprovedTypedMessages,
      network,
      provider: { chainId },
    } = state.metamask;
    const unconfirmedActions = txHelper(
      unapprovedTxs,
      unapprovedMsgs,
      unapprovedPersonalMsgs,
      unapprovedTypedMessages,
      network,
      chainId,
    );
    const otherUnconfirmedActions = unconfirmedActions.filter(
      (tx) => tx.id !== id,
    );
    dispatch({
      type: actionConstants.COMPLETED_TX,
      value: {
        id,
        unconfirmedActionsCount: otherUnconfirmedActions.length,
      },
    });
  };
}

export function updateTransactionParams(id, txParams) {
  return {
    type: actionConstants.UPDATE_TRANSACTION_PARAMS,
    id,
    value: txParams,
  };
}

export function txError(err) {
  return {
    type: actionConstants.TRANSACTION_ERROR,
    message: err.message,
  };
}

export function cancelMsg(msgData) {
  return async (dispatch) => {
    dispatch(showLoadingIndication());

    let newState;
    try {
      newState = await promisifiedBackground.cancelMessage(msgData.id);
    } finally {
      dispatch(hideLoadingIndication());
    }

    dispatch(updateMetamaskState(newState));
    dispatch(completedTx(msgData.id));
    dispatch(closeCurrentNotificationWindow());
    return msgData;
  };
}

export function cancelPersonalMsg(msgData) {
  return async (dispatch) => {
    dispatch(showLoadingIndication());

    let newState;
    try {
      newState = await promisifiedBackground.cancelPersonalMessage(msgData.id);
    } finally {
      dispatch(hideLoadingIndication());
    }

    dispatch(updateMetamaskState(newState));
    dispatch(completedTx(msgData.id));
    dispatch(closeCurrentNotificationWindow());
    return msgData;
  };
}

export function cancelDecryptMsg(msgData) {
  return async (dispatch) => {
    dispatch(showLoadingIndication());

    let newState;
    try {
      newState = await promisifiedBackground.cancelDecryptMessage(msgData.id);
    } finally {
      dispatch(hideLoadingIndication());
    }

    dispatch(updateMetamaskState(newState));
    dispatch(completedTx(msgData.id));
    dispatch(closeCurrentNotificationWindow());
    return msgData;
  };
}

export function cancelEncryptionPublicKeyMsg(msgData) {
  return async (dispatch) => {
    dispatch(showLoadingIndication());

    let newState;
    try {
      newState = await promisifiedBackground.cancelEncryptionPublicKey(
        msgData.id,
      );
    } finally {
      dispatch(hideLoadingIndication());
    }

    dispatch(updateMetamaskState(newState));
    dispatch(completedTx(msgData.id));
    dispatch(closeCurrentNotificationWindow());
    return msgData;
  };
}

export function cancelTypedMsg(msgData) {
  return async (dispatch) => {
    dispatch(showLoadingIndication());

    let newState;
    try {
      newState = await promisifiedBackground.cancelTypedMessage(msgData.id);
    } finally {
      dispatch(hideLoadingIndication());
    }

    dispatch(updateMetamaskState(newState));
    dispatch(completedTx(msgData.id));
    dispatch(closeCurrentNotificationWindow());
    return msgData;
  };
}

export function cancelTx(txData, _showLoadingIndication = true) {
  return (dispatch) => {
    _showLoadingIndication && dispatch(showLoadingIndication());
    return new Promise((resolve, reject) => {
      background.cancelTransaction(txData.id, (error) => {
        if (error) {
          reject(error);
          return;
        }

        resolve();
      });
    })
      .then(() => updateMetamaskStateFromBackground())
      .then((newState) => dispatch(updateMetamaskState(newState)))
      .then(() => {
        dispatch(resetSendState());
        dispatch(completedTx(txData.id));
        dispatch(hideLoadingIndication());
        dispatch(closeCurrentNotificationWindow());

        return txData;
      })
      .catch((error) => {
        dispatch(hideLoadingIndication());
        throw error;
      });
  };
}

/**
 * Cancels all of the given transactions
 * @param {Array<object>} txDataList - a list of tx data objects
 * @returns {function(*): Promise<void>}
 */
export function cancelTxs(txDataList) {
  return async (dispatch) => {
    dispatch(showLoadingIndication());

    try {
      const txIds = txDataList.map(({ id }) => id);
      const cancellations = txIds.map(
        (id) =>
          new Promise((resolve, reject) => {
            background.cancelTransaction(id, (err) => {
              if (err) {
                reject(err);
                return;
              }

              resolve();
            });
          }),
      );

      await Promise.all(cancellations);

      const newState = await updateMetamaskStateFromBackground();
      dispatch(updateMetamaskState(newState));
      dispatch(resetSendState());

      txIds.forEach((id) => {
        dispatch(completedTx(id));
      });
    } finally {
      if (getEnvironmentType() === ENVIRONMENT_TYPE_NOTIFICATION) {
        global.platform.closeCurrentWindow();
      } else {
        dispatch(hideLoadingIndication());
      }
    }
  };
}

export function markPasswordForgotten() {
  return async (dispatch) => {
    try {
      await new Promise((resolve, reject) => {
        return background.markPasswordForgotten((error) => {
          if (error) {
            reject(error);
            return;
          }
          resolve();
        });
      });
    } finally {
      // TODO: handle errors
      dispatch(hideLoadingIndication());
      dispatch(forgotPassword());
      await forceUpdateMetamaskState(dispatch);
    }
  };
}

export function unMarkPasswordForgotten() {
  return (dispatch) => {
    return new Promise((resolve) => {
      background.unMarkPasswordForgotten(() => {
        dispatch(forgotPassword(false));
        resolve();
      });
    }).then(() => forceUpdateMetamaskState(dispatch));
  };
}

export function forgotPassword(forgotPasswordState = true) {
  return {
    type: actionConstants.FORGOT_PASSWORD,
    value: forgotPasswordState,
  };
}

export function closeWelcomeScreen() {
  return {
    type: actionConstants.CLOSE_WELCOME_SCREEN,
  };
}

//
// unlock screen
//

export function unlockInProgress() {
  return {
    type: actionConstants.UNLOCK_IN_PROGRESS,
  };
}

export function unlockFailed(message) {
  return {
    type: actionConstants.UNLOCK_FAILED,
    value: message,
  };
}

export function unlockSucceeded(message) {
  return {
    type: actionConstants.UNLOCK_SUCCEEDED,
    value: message,
  };
}

export function updateMetamaskState(newState) {
  return (dispatch, getState) => {
    const { metamask: currentState } = getState();

    const { currentLocale, selectedAddress, provider } = currentState;
    const {
      currentLocale: newLocale,
      selectedAddress: newSelectedAddress,
      provider: newProvider,
    } = newState;

    if (currentLocale && newLocale && currentLocale !== newLocale) {
      dispatch(updateCurrentLocale(newLocale));
    }

    if (selectedAddress !== newSelectedAddress) {
      dispatch({ type: actionConstants.SELECTED_ADDRESS_CHANGED });
    }

    const newAddressBook = newState.addressBook?.[newProvider?.chainId] ?? {};
    const oldAddressBook = currentState.addressBook?.[provider?.chainId] ?? {};
    const newAccounts = getMetaMaskAccounts({ metamask: newState });
    const oldAccounts = getMetaMaskAccounts({ metamask: currentState });
    const newSelectedAccount = newAccounts[newSelectedAddress];
    const oldSelectedAccount = newAccounts[selectedAddress];
    // dispatch an ACCOUNT_CHANGED for any account whose balance or other
    // properties changed in this update
    Object.entries(oldAccounts).forEach(([address, oldAccount]) => {
      if (!isEqual(oldAccount, newAccounts[address])) {
        dispatch({
          type: actionConstants.ACCOUNT_CHANGED,
          payload: { account: newAccounts[address] },
        });
      }
    });
    // Also emit an event for the selected account changing, either due to a
    // property update or if the entire account changes.
    if (isEqual(oldSelectedAccount, newSelectedAccount) === false) {
      dispatch({
        type: actionConstants.SELECTED_ACCOUNT_CHANGED,
        payload: { account: newSelectedAccount },
      });
    }
    // We need to keep track of changing address book entries
    if (isEqual(oldAddressBook, newAddressBook) === false) {
      dispatch({
        type: actionConstants.ADDRESS_BOOK_UPDATED,
        payload: { addressBook: newAddressBook },
      });
    }

    // track when gasFeeEstimates change
    if (
      isEqual(currentState.gasFeeEstimates, newState.gasFeeEstimates) === false
    ) {
      dispatch({
        type: actionConstants.GAS_FEE_ESTIMATES_UPDATED,
        payload: {
          gasFeeEstimates: newState.gasFeeEstimates,
          gasEstimateType: newState.gasEstimateType,
        },
      });
    }
    if (provider.chainId !== newProvider.chainId) {
      dispatch({
        type: actionConstants.CHAIN_CHANGED,
        payload: newProvider.chainId,
      });
    }
    dispatch({
      type: actionConstants.UPDATE_METAMASK_STATE,
      value: newState,
    });
  };
}

const backgroundSetLocked = () => {
  return new Promise((resolve, reject) => {
    background.setLocked((error) => {
      if (error) {
        reject(error);
        return;
      }
      resolve();
    });
  });
};

export function lockMetamask() {
  log.debug(`background.setLocked`);

  return (dispatch) => {
    dispatch(showLoadingIndication());

    return backgroundSetLocked()
      .then(() => updateMetamaskStateFromBackground())
      .catch((error) => {
        dispatch(displayWarning(error.message));
        return Promise.reject(error);
      })
      .then((newState) => {
        dispatch(updateMetamaskState(newState));
        dispatch(hideLoadingIndication());
        dispatch({ type: actionConstants.LOCK_METAMASK });
      })
      .catch(() => {
        dispatch(hideLoadingIndication());
        dispatch({ type: actionConstants.LOCK_METAMASK });
      });
  };
}

async function _setSelectedAddress(address) {
  log.debug(`background.setSelectedAddress`);
  await promisifiedBackground.setSelectedAddress(address);
}

export function setSelectedAddress(address) {
  return async (dispatch) => {
    dispatch(showLoadingIndication());
    log.debug(`background.setSelectedAddress`);
    try {
      await _setSelectedAddress(address);
    } catch (error) {
      dispatch(displayWarning(error.message));
      return;
    } finally {
      dispatch(hideLoadingIndication());
    }
  };
}

export function showAccountDetail(address) {
  return async (dispatch, getState) => {
    dispatch(showLoadingIndication());
    log.debug(`background.setSelectedAddress`);

    const state = getState();
    const unconnectedAccountAccountAlertIsEnabled = getUnconnectedAccountAlertEnabledness(
      state,
    );
    const activeTabOrigin = state.activeTab.origin;
    const selectedAddress = getSelectedAddress(state);
    const permittedAccountsForCurrentTab = getPermittedAccountsForCurrentTab(
      state,
    );
    const currentTabIsConnectedToPreviousAddress =
      Boolean(activeTabOrigin) &&
      permittedAccountsForCurrentTab.includes(selectedAddress);
    const currentTabIsConnectedToNextAddress =
      Boolean(activeTabOrigin) &&
      permittedAccountsForCurrentTab.includes(address);
    const switchingToUnconnectedAddress =
      currentTabIsConnectedToPreviousAddress &&
      !currentTabIsConnectedToNextAddress;

    try {
      await _setSelectedAddress(address);
      await forceUpdateMetamaskState(dispatch);
    } catch (error) {
      dispatch(displayWarning(error.message));
      return;
    } finally {
      dispatch(hideLoadingIndication());
    }

    dispatch({
      type: actionConstants.SHOW_ACCOUNT_DETAIL,
      value: address,
    });
    if (
      unconnectedAccountAccountAlertIsEnabled &&
      switchingToUnconnectedAddress
    ) {
      dispatch(switchedToUnconnectedAccount());
      await setUnconnectedAccountAlertShown(activeTabOrigin);
    }
  };
}

export function addPermittedAccount(origin, address) {
  return async (dispatch) => {
    await new Promise((resolve, reject) => {
      background.addPermittedAccount(origin, address, (error) => {
        if (error) {
          reject(error);
          return;
        }
        resolve();
      });
    });
    await forceUpdateMetamaskState(dispatch);
  };
}

export function removePermittedAccount(origin, address) {
  return async (dispatch) => {
    await new Promise((resolve, reject) => {
      background.removePermittedAccount(origin, address, (error) => {
        if (error) {
          reject(error);
          return;
        }
        resolve();
      });
    });
    await forceUpdateMetamaskState(dispatch);
  };
}

export function showAccountsPage() {
  return {
    type: actionConstants.SHOW_ACCOUNTS_PAGE,
  };
}

export function showConfTxPage({ id } = {}) {
  return {
    type: actionConstants.SHOW_CONF_TX_PAGE,
    id,
  };
}

export function addToken(
  address,
  symbol,
  decimals,
  image,
  dontShowLoadingIndicator,
) {
  return async (dispatch) => {
    if (!address) {
      throw new Error('MetaMask - Cannot add token without address');
    }
    if (!dontShowLoadingIndicator) {
      dispatch(showLoadingIndication());
    }
    try {
      await promisifiedBackground.addToken(address, symbol, decimals, image);
    } catch (error) {
      log.error(error);
      dispatch(displayWarning(error.message));
    } finally {
      await forceUpdateMetamaskState(dispatch);
      dispatch(hideLoadingIndication());
    }
  };
}

export function addCollectible(address, tokenID, dontShowLoadingIndicator) {
  return async (dispatch) => {
    if (!address) {
      throw new Error('MetaMask - Cannot add collectible without address');
    }
    if (!tokenID) {
      throw new Error('MetaMask - Cannot add collectible without tokenID');
    }
    if (!dontShowLoadingIndicator) {
      dispatch(showLoadingIndication());
    }
    try {
      await promisifiedBackground.addCollectible(address, tokenID);
    } catch (error) {
      log.error(error);
      dispatch(displayWarning(error.message));
    } finally {
      await forceUpdateMetamaskState(dispatch);
      dispatch(hideLoadingIndication());
    }
  };
}

export function addCollectibleVerifyOwnership(
  address,
  tokenID,
  dontShowLoadingIndicator,
) {
  return async (dispatch) => {
    if (!address) {
      throw new Error('MetaMask - Cannot add collectible without address');
    }
    if (!tokenID) {
      throw new Error('MetaMask - Cannot add collectible without tokenID');
    }
    if (!dontShowLoadingIndicator) {
      dispatch(showLoadingIndication());
    }
    try {
      await promisifiedBackground.addCollectibleVerifyOwnership(
        address,
        tokenID,
      );
    } catch (error) {
      if (
        error.message.includes('This collectible is not owned by the user') ||
        error.message.includes('Unable to verify ownership.')
      ) {
        throw error;
      } else {
        log.error(error);
        dispatch(displayWarning(error.message));
      }
    } finally {
      await forceUpdateMetamaskState(dispatch);
      dispatch(hideLoadingIndication());
    }
  };
}

export function removeAndIgnoreCollectible(
  address,
  tokenID,
  dontShowLoadingIndicator,
) {
  return async (dispatch) => {
    if (!address) {
      throw new Error('MetaMask - Cannot ignore collectible without address');
    }
    if (!tokenID) {
      throw new Error('MetaMask - Cannot ignore collectible without tokenID');
    }
    if (!dontShowLoadingIndicator) {
      dispatch(showLoadingIndication());
    }
    try {
      await promisifiedBackground.removeAndIgnoreCollectible(address, tokenID);
    } catch (error) {
      log.error(error);
      dispatch(displayWarning(error.message));
    } finally {
      await forceUpdateMetamaskState(dispatch);
      dispatch(hideLoadingIndication());
    }
  };
}

export function removeCollectible(address, tokenID, dontShowLoadingIndicator) {
  return async (dispatch) => {
    if (!address) {
      throw new Error('MetaMask - Cannot remove collectible without address');
    }
    if (!tokenID) {
      throw new Error('MetaMask - Cannot remove collectible without tokenID');
    }
    if (!dontShowLoadingIndicator) {
      dispatch(showLoadingIndication());
    }
    try {
      await promisifiedBackground.removeCollectible(address, tokenID);
    } catch (error) {
      log.error(error);
      dispatch(displayWarning(error.message));
    } finally {
      await forceUpdateMetamaskState(dispatch);
      dispatch(hideLoadingIndication());
    }
  };
}

export function removeToken(address) {
  return async (dispatch) => {
    dispatch(showLoadingIndication());
    try {
      await promisifiedBackground.removeToken(address);
    } catch (error) {
      log.error(error);
      dispatch(displayWarning(error.message));
    } finally {
      await forceUpdateMetamaskState(dispatch);
      dispatch(hideLoadingIndication());
    }
  };
}

export function addTokens(tokens) {
  return (dispatch) => {
    if (Array.isArray(tokens)) {
      return Promise.all(
        tokens.map(({ address, symbol, decimals }) =>
          dispatch(addToken(address, symbol, decimals)),
        ),
      );
    }
    return Promise.all(
      Object.entries(tokens).map(([_, { address, symbol, decimals }]) =>
        dispatch(addToken(address, symbol, decimals)),
      ),
    );
  };
}

export function rejectWatchAsset(suggestedAssetID) {
  return async (dispatch) => {
    dispatch(showLoadingIndication());
    try {
      await promisifiedBackground.rejectWatchAsset(suggestedAssetID);
    } catch (error) {
      log.error(error);
      dispatch(displayWarning(error.message));
      return;
    } finally {
      dispatch(hideLoadingIndication());
    }
    dispatch(closeCurrentNotificationWindow());
  };
}

export function acceptWatchAsset(suggestedAssetID) {
  return async (dispatch) => {
    dispatch(showLoadingIndication());
    try {
      await promisifiedBackground.acceptWatchAsset(suggestedAssetID);
    } catch (error) {
      log.error(error);
      dispatch(displayWarning(error.message));
      return;
    } finally {
      dispatch(hideLoadingIndication());
    }
    dispatch(closeCurrentNotificationWindow());
  };
}

export function clearPendingTokens() {
  return {
    type: actionConstants.CLEAR_PENDING_TOKENS,
  };
}

export function createCancelTransaction(
  txId,
  customGasSettings,
  newTxMetaProps,
) {
  log.debug('background.cancelTransaction');
  let newTxId;

  return (dispatch) => {
    return new Promise((resolve, reject) => {
      background.createCancelTransaction(
        txId,
        customGasSettings,
        newTxMetaProps,
        (err, newState) => {
          if (err) {
            dispatch(displayWarning(err.message));
            reject(err);
            return;
          }

          const { currentNetworkTxList } = newState;
          const { id } = currentNetworkTxList[currentNetworkTxList.length - 1];
          newTxId = id;
          resolve(newState);
        },
      );
    })
      .then((newState) => dispatch(updateMetamaskState(newState)))
      .then(() => newTxId);
  };
}

export function createSpeedUpTransaction(
  txId,
  customGasSettings,
  newTxMetaProps,
) {
  log.debug('background.createSpeedUpTransaction');
  let newTx;

  return (dispatch) => {
    return new Promise((resolve, reject) => {
      background.createSpeedUpTransaction(
        txId,
        customGasSettings,
        newTxMetaProps,
        (err, newState) => {
          if (err) {
            dispatch(displayWarning(err.message));
            reject(err);
            return;
          }

          const { currentNetworkTxList } = newState;
          newTx = currentNetworkTxList[currentNetworkTxList.length - 1];
          resolve(newState);
        },
      );
    })
      .then((newState) => dispatch(updateMetamaskState(newState)))
      .then(() => newTx);
  };
}

export function createRetryTransaction(txId, customGasSettings) {
  let newTx;

  return (dispatch) => {
    return new Promise((resolve, reject) => {
      background.createSpeedUpTransaction(
        txId,
        customGasSettings,
        (err, newState) => {
          if (err) {
            dispatch(displayWarning(err.message));
            reject(err);
            return;
          }

          const { currentNetworkTxList } = newState;
          newTx = currentNetworkTxList[currentNetworkTxList.length - 1];
          resolve(newState);
        },
      );
    })
      .then((newState) => dispatch(updateMetamaskState(newState)))
      .then(() => newTx);
  };
}

//
// config
//

export function setProviderType(type) {
  return async (dispatch) => {
    log.debug(`background.setProviderType`, type);

    try {
      await promisifiedBackground.setProviderType(type);
    } catch (error) {
      log.error(error);
      dispatch(displayWarning('Had a problem changing networks!'));
      return;
    }
    dispatch(updateProviderType(type));
  };
}

export function updateProviderType(type) {
  return {
    type: actionConstants.SET_PROVIDER_TYPE,
    value: type,
  };
}

export function updateAndSetCustomRpc(
  newRpc,
  chainId,
  ticker = 'ETH',
  nickname,
  rpcPrefs,
) {
  return async (dispatch) => {
    log.debug(
      `background.updateAndSetCustomRpc: ${newRpc} ${chainId} ${ticker} ${nickname}`,
    );

    try {
      await promisifiedBackground.updateAndSetCustomRpc(
        newRpc,
        chainId,
        ticker,
        nickname || newRpc,
        rpcPrefs,
      );
    } catch (error) {
      log.error(error);
      dispatch(displayWarning('Had a problem changing networks!'));
      return;
    }

    dispatch({
      type: actionConstants.SET_RPC_TARGET,
      value: newRpc,
    });
  };
}

export function editRpc(
  oldRpc,
  newRpc,
  chainId,
  ticker = 'ETH',
  nickname,
  rpcPrefs,
) {
  return async (dispatch) => {
    log.debug(`background.delRpcTarget: ${oldRpc}`);
    try {
      promisifiedBackground.delCustomRpc(oldRpc);
    } catch (error) {
      log.error(error);
      dispatch(displayWarning('Had a problem removing network!'));
      return;
    }

    try {
      await promisifiedBackground.updateAndSetCustomRpc(
        newRpc,
        chainId,
        ticker,
        nickname || newRpc,
        rpcPrefs,
      );
    } catch (error) {
      log.error(error);
      dispatch(displayWarning('Had a problem changing networks!'));
      return;
    }

    dispatch({
      type: actionConstants.SET_RPC_TARGET,
      value: newRpc,
    });
  };
}

export function setRpcTarget(newRpc, chainId, ticker = 'ETH', nickname) {
  return async (dispatch) => {
    log.debug(
      `background.setRpcTarget: ${newRpc} ${chainId} ${ticker} ${nickname}`,
    );

    try {
      await promisifiedBackground.setCustomRpc(
        newRpc,
        chainId,
        ticker,
        nickname || newRpc,
      );
    } catch (error) {
      log.error(error);
      dispatch(displayWarning('Had a problem changing networks!'));
    }
  };
}

export function rollbackToPreviousProvider() {
  return async (dispatch) => {
    try {
      await promisifiedBackground.rollbackToPreviousProvider();
    } catch (error) {
      log.error(error);
      dispatch(displayWarning('Had a problem changing networks!'));
    }
  };
}

export function delRpcTarget(oldRpc) {
  return (dispatch) => {
    log.debug(`background.delRpcTarget: ${oldRpc}`);
    return new Promise((resolve, reject) => {
      background.delCustomRpc(oldRpc, (err) => {
        if (err) {
          log.error(err);
          dispatch(displayWarning('Had a problem removing network!'));
          reject(err);
          return;
        }
        resolve();
      });
    });
  };
}

// Calls the addressBookController to add a new address.
export function addToAddressBook(recipient, nickname = '', memo = '') {
  log.debug(`background.addToAddressBook`);

  return async (dispatch, getState) => {
    const { chainId } = getState().metamask.provider;

    let set;
    try {
      set = await promisifiedBackground.setAddressBook(
        toChecksumHexAddress(recipient),
        nickname,
        chainId,
        memo,
      );
    } catch (error) {
      log.error(error);
      dispatch(displayWarning('Address book failed to update'));
      throw error;
    }
    if (!set) {
      dispatch(displayWarning('Address book failed to update'));
    }
  };
}

/**
 * @description Calls the addressBookController to remove an existing address.
 * @param {string} addressToRemove - Address of the entry to remove from the address book
 */
export function removeFromAddressBook(chainId, addressToRemove) {
  log.debug(`background.removeFromAddressBook`);

  return async () => {
    await promisifiedBackground.removeFromAddressBook(
      chainId,
      toChecksumHexAddress(addressToRemove),
    );
  };
}

export function showNetworkDropdown() {
  return {
    type: actionConstants.NETWORK_DROPDOWN_OPEN,
  };
}

export function hideNetworkDropdown() {
  return {
    type: actionConstants.NETWORK_DROPDOWN_CLOSE,
  };
}

export function showModal(payload) {
  return {
    type: actionConstants.MODAL_OPEN,
    payload,
  };
}

export function hideModal(payload) {
  return {
    type: actionConstants.MODAL_CLOSE,
    payload,
  };
}

export function closeCurrentNotificationWindow() {
  return (_, getState) => {
    if (
      getEnvironmentType() === ENVIRONMENT_TYPE_NOTIFICATION &&
      !hasUnconfirmedTransactions(getState())
    ) {
      global.platform.closeCurrentWindow();
    }
  };
}

export function showAlert(msg) {
  return {
    type: actionConstants.ALERT_OPEN,
    value: msg,
  };
}

export function hideAlert() {
  return {
    type: actionConstants.ALERT_CLOSE,
  };
}

/**
 * This action will receive two types of values via qrCodeData
 * an object with the following structure {type, values}
 * or null (used to clear the previous value)
 */
export function qrCodeDetected(qrCodeData) {
  return async (dispatch) => {
    await dispatch({
      type: actionConstants.QR_CODE_DETECTED,
      value: qrCodeData,
    });

    // If on the send page, the send slice will listen for the QR_CODE_DETECTED
    // action and update its state. Address changes need to recompute gasLimit
    // so we fire this method so that the send page gasLimit can be recomputed
    dispatch(computeEstimatedGasLimit());
  };
}

export function showLoadingIndication(message) {
  return {
    type: actionConstants.SHOW_LOADING,
    value: message,
  };
}

export function setHardwareWalletDefaultHdPath({ device, path }) {
  return {
    type: actionConstants.SET_HARDWARE_WALLET_DEFAULT_HD_PATH,
    value: { device, path },
  };
}

export function hideLoadingIndication() {
  return {
    type: actionConstants.HIDE_LOADING,
  };
}

export function displayWarning(text) {
  return {
    type: actionConstants.DISPLAY_WARNING,
    value: text,
  };
}

export function hideWarning() {
  return {
    type: actionConstants.HIDE_WARNING,
  };
}

export function exportAccount(password, address) {
  return function (dispatch) {
    dispatch(showLoadingIndication());

    log.debug(`background.verifyPassword`);
    return new Promise((resolve, reject) => {
      background.verifyPassword(password, function (err) {
        if (err) {
          log.error('Error in verifying password.');
          dispatch(hideLoadingIndication());
          dispatch(displayWarning('Incorrect Password.'));
          reject(err);
          return;
        }
        log.debug(`background.exportAccount`);
        background.exportAccount(address, function (err2, result) {
          dispatch(hideLoadingIndication());

          if (err2) {
            log.error(err2);
            dispatch(displayWarning('Had a problem exporting the account.'));
            reject(err2);
            return;
          }

          dispatch(showPrivateKey(result));
          resolve(result);
        });
      });
    });
  };
}

export function exportAccounts(password, addresses) {
  return function (dispatch) {
    log.debug(`background.verifyPassword`);
    return new Promise((resolve, reject) => {
      background.verifyPassword(password, function (err) {
        if (err) {
          log.error('Error in submitting password.');
          reject(err);
          return;
        }
        log.debug(`background.exportAccounts`);
        const accountPromises = addresses.map(
          (address) =>
            new Promise((resolve2, reject2) =>
              background.exportAccount(address, function (err2, result) {
                if (err2) {
                  log.error(err2);
                  dispatch(
                    displayWarning('Had a problem exporting the account.'),
                  );
                  reject2(err2);
                  return;
                }
                resolve2(result);
              }),
            ),
        );
        resolve(Promise.all(accountPromises));
      });
    });
  };
}

export function showPrivateKey(key) {
  return {
    type: actionConstants.SHOW_PRIVATE_KEY,
    value: key,
  };
}

export function setAccountLabel(account, label) {
  return (dispatch) => {
    dispatch(showLoadingIndication());
    log.debug(`background.setAccountLabel`);

    return new Promise((resolve, reject) => {
      background.setAccountLabel(account, label, (err) => {
        dispatch(hideLoadingIndication());

        if (err) {
          dispatch(displayWarning(err.message));
          reject(err);
          return;
        }

        dispatch({
          type: actionConstants.SET_ACCOUNT_LABEL,
          value: { account, label },
        });
        resolve(account);
      });
    });
  };
}

export function clearAccountDetails() {
  return {
    type: actionConstants.CLEAR_ACCOUNT_DETAILS,
  };
}

export function showSendTokenPage() {
  return {
    type: actionConstants.SHOW_SEND_TOKEN_PAGE,
  };
}

export function buyEth(opts) {
  return async (dispatch) => {
    const url = await getBuyEthUrl(opts);
    global.platform.openTab({ url });
    dispatch({
      type: actionConstants.BUY_ETH,
    });
  };
}

export function setFeatureFlag(feature, activated, notificationType) {
  return (dispatch) => {
    dispatch(showLoadingIndication());
    return new Promise((resolve, reject) => {
      background.setFeatureFlag(
        feature,
        activated,
        (err, updatedFeatureFlags) => {
          dispatch(hideLoadingIndication());
          if (err) {
            dispatch(displayWarning(err.message));
            reject(err);
            return;
          }
          dispatch(updateFeatureFlags(updatedFeatureFlags));
          notificationType && dispatch(showModal({ name: notificationType }));
          resolve(updatedFeatureFlags);
        },
      );
    });
  };
}

export function updateFeatureFlags(updatedFeatureFlags) {
  return {
    type: actionConstants.UPDATE_FEATURE_FLAGS,
    value: updatedFeatureFlags,
  };
}

export function setPreference(preference, value) {
  return (dispatch) => {
    dispatch(showLoadingIndication());
    return new Promise((resolve, reject) => {
      background.setPreference(preference, value, (err, updatedPreferences) => {
        dispatch(hideLoadingIndication());

        if (err) {
          dispatch(displayWarning(err.message));
          reject(err);
          return;
        }

        dispatch(updatePreferences(updatedPreferences));
        resolve(updatedPreferences);
      });
    });
  };
}

export function updatePreferences(value) {
  return {
    type: actionConstants.UPDATE_PREFERENCES,
    value,
  };
}

export function setDefaultHomeActiveTabName(value) {
  return async (dispatch) => {
    await promisifiedBackground.setDefaultHomeActiveTabName(value);
    await forceUpdateMetamaskState(dispatch);
  };
}

export function setUseNativeCurrencyAsPrimaryCurrencyPreference(value) {
  return setPreference('useNativeCurrencyAsPrimaryCurrency', value);
}

export function setHideZeroBalanceTokens(value) {
  return setPreference('hideZeroBalanceTokens', value);
}

export function setShowFiatConversionOnTestnetsPreference(value) {
  return setPreference('showFiatInTestnets', value);
}

export function setShowTestNetworks(value) {
  return setPreference('showTestNetworks', value);
}

export function setAutoLockTimeLimit(value) {
  return setPreference('autoLockTimeLimit', value);
}

export function setCompletedOnboarding() {
  return async (dispatch) => {
    dispatch(showLoadingIndication());

    try {
      await promisifiedBackground.completeOnboarding();
      dispatch(completeOnboarding());
    } catch (err) {
      dispatch(displayWarning(err.message));
      throw err;
    } finally {
      dispatch(hideLoadingIndication());
    }
  };
}

export function completeOnboarding() {
  return {
    type: actionConstants.COMPLETE_ONBOARDING,
  };
}

export function setMouseUserState(isMouseUser) {
  return {
    type: actionConstants.SET_MOUSE_USER_STATE,
    value: isMouseUser,
  };
}

export async function forceUpdateMetamaskState(dispatch) {
  log.debug(`background.getState`);

  let newState;
  try {
    newState = await promisifiedBackground.getState();
  } catch (error) {
    dispatch(displayWarning(error.message));
    throw error;
  }

  dispatch(updateMetamaskState(newState));
  return newState;
}

export function toggleAccountMenu() {
  return {
    type: actionConstants.TOGGLE_ACCOUNT_MENU,
  };
}

export function setParticipateInMetaMetrics(val) {
  return (dispatch) => {
    log.debug(`background.setParticipateInMetaMetrics`);
    return new Promise((resolve, reject) => {
      background.setParticipateInMetaMetrics(val, (err, metaMetricsId) => {
        log.debug(err);
        if (err) {
          dispatch(displayWarning(err.message));
          reject(err);
          return;
        }

        dispatch({
          type: actionConstants.SET_PARTICIPATE_IN_METAMETRICS,
          value: val,
        });
        resolve([val, metaMetricsId]);
      });
    });
  };
}

export function setUseBlockie(val) {
  return (dispatch) => {
    dispatch(showLoadingIndication());
    log.debug(`background.setUseBlockie`);
    background.setUseBlockie(val, (err) => {
      dispatch(hideLoadingIndication());
      if (err) {
        dispatch(displayWarning(err.message));
      }
    });
    dispatch({
      type: actionConstants.SET_USE_BLOCKIE,
      value: val,
    });
  };
}

export function setUseNonceField(val) {
  return (dispatch) => {
    dispatch(showLoadingIndication());
    log.debug(`background.setUseNonceField`);
    background.setUseNonceField(val, (err) => {
      dispatch(hideLoadingIndication());
      if (err) {
        dispatch(displayWarning(err.message));
      }
    });
    dispatch({
      type: actionConstants.SET_USE_NONCEFIELD,
      value: val,
    });
  };
}

export function setUsePhishDetect(val) {
  return (dispatch) => {
    dispatch(showLoadingIndication());
    log.debug(`background.setUsePhishDetect`);
    background.setUsePhishDetect(val, (err) => {
      dispatch(hideLoadingIndication());
      if (err) {
        dispatch(displayWarning(err.message));
      }
    });
  };
}

export function setUseTokenDetection(val) {
  return (dispatch) => {
    dispatch(showLoadingIndication());
    log.debug(`background.setUseTokenDetection`);
    background.setUseTokenDetection(val, (err) => {
      dispatch(hideLoadingIndication());
      if (err) {
        dispatch(displayWarning(err.message));
      }
    });
  };
}

<<<<<<< HEAD
=======
export function setUseCollectibleDetection(val) {
  return (dispatch) => {
    dispatch(showLoadingIndication());
    log.debug(`background.setUseCollectibleDetection`);
    background.setUseCollectibleDetection(val, (err) => {
      dispatch(hideLoadingIndication());
      if (err) {
        dispatch(displayWarning(err.message));
      }
    });
  };
}

export function setOpenSeaEnabled(val) {
  return (dispatch) => {
    dispatch(showLoadingIndication());
    log.debug(`background.setOpenSeaEnabled`);
    background.setOpenSeaEnabled(val, (err) => {
      dispatch(hideLoadingIndication());
      if (err) {
        dispatch(displayWarning(err.message));
      }
    });
  };
}

>>>>>>> 39d5afb3
export function setAdvancedGasFee(val) {
  return (dispatch) => {
    dispatch(showLoadingIndication());
    log.debug(`background.setAdvancedGasFee`);
    background.setAdvancedGasFee(val, (err) => {
      dispatch(hideLoadingIndication());
      if (err) {
        dispatch(displayWarning(err.message));
      }
    });
  };
}

export function setIpfsGateway(val) {
  return (dispatch) => {
    dispatch(showLoadingIndication());
    log.debug(`background.setIpfsGateway`);
    background.setIpfsGateway(val, (err) => {
      dispatch(hideLoadingIndication());
      if (err) {
        dispatch(displayWarning(err.message));
      } else {
        dispatch({
          type: actionConstants.SET_IPFS_GATEWAY,
          value: val,
        });
      }
    });
  };
}

export function updateCurrentLocale(key) {
  return async (dispatch) => {
    dispatch(showLoadingIndication());

    try {
      await loadRelativeTimeFormatLocaleData(key);
      const localeMessages = await fetchLocale(key);
      const textDirection = await promisifiedBackground.setCurrentLocale(key);
      await switchDirection(textDirection);
      dispatch(setCurrentLocale(key, localeMessages));
    } catch (error) {
      dispatch(displayWarning(error.message));
      return;
    } finally {
      dispatch(hideLoadingIndication());
    }
  };
}

export function setCurrentLocale(locale, messages) {
  return {
    type: actionConstants.SET_CURRENT_LOCALE,
    value: {
      locale,
      messages,
    },
  };
}

export function setPendingTokens(pendingTokens) {
  const {
    customToken = {},
    selectedTokens = {},
    tokenAddressList = [],
  } = pendingTokens;
  const { address, symbol, decimals } = customToken;
  const tokens =
    address && symbol && decimals >= 0 <= 36
      ? {
          ...selectedTokens,
          [address]: {
            ...customToken,
            isCustom: true,
          },
        }
      : selectedTokens;

  Object.keys(tokens).forEach((tokenAddress) => {
    tokens[tokenAddress].unlisted = !tokenAddressList.find((addr) =>
      isEqualCaseInsensitive(addr, tokenAddress),
    );
  });

  return {
    type: actionConstants.SET_PENDING_TOKENS,
    payload: tokens,
  };
}

// Swaps

export function setSwapsLiveness(swapsLiveness) {
  return async (dispatch) => {
    await promisifiedBackground.setSwapsLiveness(swapsLiveness);
    await forceUpdateMetamaskState(dispatch);
  };
}

export function fetchAndSetQuotes(fetchParams, fetchParamsMetaData) {
  return async (dispatch) => {
    const [
      quotes,
      selectedAggId,
    ] = await promisifiedBackground.fetchAndSetQuotes(
      fetchParams,
      fetchParamsMetaData,
    );
    await forceUpdateMetamaskState(dispatch);
    return [quotes, selectedAggId];
  };
}

export function setSelectedQuoteAggId(aggId) {
  return async (dispatch) => {
    await promisifiedBackground.setSelectedQuoteAggId(aggId);
    await forceUpdateMetamaskState(dispatch);
  };
}

export function setSwapsTokens(tokens) {
  return async (dispatch) => {
    await promisifiedBackground.setSwapsTokens(tokens);
    await forceUpdateMetamaskState(dispatch);
  };
}

export function clearSwapsQuotes() {
  return async (dispatch) => {
    await promisifiedBackground.clearSwapsQuotes();
    await forceUpdateMetamaskState(dispatch);
  };
}

export function resetBackgroundSwapsState() {
  return async (dispatch) => {
    const id = await promisifiedBackground.resetSwapsState();
    await forceUpdateMetamaskState(dispatch);
    return id;
  };
}

export function setCustomApproveTxData(data) {
  return async (dispatch) => {
    await promisifiedBackground.setCustomApproveTxData(data);
    await forceUpdateMetamaskState(dispatch);
  };
}

export function setSwapsTxGasPrice(gasPrice) {
  return async (dispatch) => {
    await promisifiedBackground.setSwapsTxGasPrice(gasPrice);
    await forceUpdateMetamaskState(dispatch);
  };
}

export function setSwapsTxGasLimit(gasLimit) {
  return async (dispatch) => {
    await promisifiedBackground.setSwapsTxGasLimit(gasLimit, true);
    await forceUpdateMetamaskState(dispatch);
  };
}

export function updateCustomSwapsEIP1559GasParams({
  gasLimit,
  maxFeePerGas,
  maxPriorityFeePerGas,
}) {
  return async (dispatch) => {
    await Promise.all([
      promisifiedBackground.setSwapsTxGasLimit(gasLimit),
      promisifiedBackground.setSwapsTxMaxFeePerGas(maxFeePerGas),
      promisifiedBackground.setSwapsTxMaxFeePriorityPerGas(
        maxPriorityFeePerGas,
      ),
    ]);
    await forceUpdateMetamaskState(dispatch);
  };
}

export function updateSwapsUserFeeLevel(swapsCustomUserFeeLevel) {
  return async (dispatch) => {
    await promisifiedBackground.setSwapsUserFeeLevel(swapsCustomUserFeeLevel);
    await forceUpdateMetamaskState(dispatch);
  };
}

export function setSwapsQuotesPollingLimitEnabled(quotesPollingLimitEnabled) {
  return async (dispatch) => {
    await promisifiedBackground.setSwapsQuotesPollingLimitEnabled(
      quotesPollingLimitEnabled,
    );
    await forceUpdateMetamaskState(dispatch);
  };
}

export function customSwapsGasParamsUpdated(gasLimit, gasPrice) {
  return async (dispatch) => {
    await promisifiedBackground.setSwapsTxGasPrice(gasPrice);
    await promisifiedBackground.setSwapsTxGasLimit(gasLimit, true);
    await forceUpdateMetamaskState(dispatch);
  };
}

export function setTradeTxId(tradeTxId) {
  return async (dispatch) => {
    await promisifiedBackground.setTradeTxId(tradeTxId);
    await forceUpdateMetamaskState(dispatch);
  };
}

export function setApproveTxId(approveTxId) {
  return async (dispatch) => {
    await promisifiedBackground.setApproveTxId(approveTxId);
    await forceUpdateMetamaskState(dispatch);
  };
}

export function safeRefetchQuotes() {
  return async (dispatch) => {
    await promisifiedBackground.safeRefetchQuotes();
    await forceUpdateMetamaskState(dispatch);
  };
}

export function stopPollingForQuotes() {
  return async (dispatch) => {
    await promisifiedBackground.stopPollingForQuotes();
    await forceUpdateMetamaskState(dispatch);
  };
}

export function setBackgroundSwapRouteState(routeState) {
  return async (dispatch) => {
    await promisifiedBackground.setBackgroundSwapRouteState(routeState);
    await forceUpdateMetamaskState(dispatch);
  };
}

export function resetSwapsPostFetchState() {
  return async (dispatch) => {
    await promisifiedBackground.resetPostFetchState();
    await forceUpdateMetamaskState(dispatch);
  };
}

export function setSwapsErrorKey(errorKey) {
  return async (dispatch) => {
    await promisifiedBackground.setSwapsErrorKey(errorKey);
    await forceUpdateMetamaskState(dispatch);
  };
}

export function setInitialGasEstimate(initialAggId) {
  return async (dispatch) => {
    await promisifiedBackground.setInitialGasEstimate(initialAggId);
    await forceUpdateMetamaskState(dispatch);
  };
}

// Permissions

export function requestAccountsPermissionWithId(origin) {
  return async (dispatch) => {
    const id = await promisifiedBackground.requestAccountsPermissionWithId(
      origin,
    );
    await forceUpdateMetamaskState(dispatch);
    return id;
  };
}

/**
 * Approves the permissions request.
 * @param {Object} request - The permissions request to approve
 * @param {string[]} accounts - The accounts to expose, if any.
 */
export function approvePermissionsRequest(request, accounts) {
  return (dispatch) => {
    background.approvePermissionsRequest(request, accounts, (err) => {
      if (err) {
        dispatch(displayWarning(err.message));
      }
    });
  };
}

/**
 * Rejects the permissions request with the given ID.
 * @param {string} requestId - The id of the request to be rejected
 */
export function rejectPermissionsRequest(requestId) {
  return (dispatch) => {
    return new Promise((resolve, reject) => {
      background.rejectPermissionsRequest(requestId, (err) => {
        if (err) {
          dispatch(displayWarning(err.message));
          reject(err);
          return;
        }
        forceUpdateMetamaskState(dispatch).then(resolve).catch(reject);
      });
    });
  };
}

/**
 * Clears the given permissions for the given origin.
 */
export function removePermissionsFor(domains) {
  return (dispatch) => {
    background.removePermissionsFor(domains, (err) => {
      if (err) {
        dispatch(displayWarning(err.message));
      }
    });
  };
}

// Pending Approvals

/**
 * Resolves a pending approval and closes the current notification window if no
 * further approvals are pending after the background state updates.
 * @param {string} id - The pending approval id
 * @param {any} [value] - The value required to confirm a pending approval
 */
export function resolvePendingApproval(id, value) {
  return async (dispatch) => {
    await promisifiedBackground.resolvePendingApproval(id, value);
    // Before closing the current window, check if any additional confirmations
    // are added as a result of this confirmation being accepted
    const { pendingApprovals } = await forceUpdateMetamaskState(dispatch);
    if (Object.values(pendingApprovals).length === 0) {
      dispatch(closeCurrentNotificationWindow());
    }
  };
}

/**
 * Rejects a pending approval and closes the current notification window if no
 * further approvals are pending after the background state updates.
 * @param {string} id - The pending approval id
 * @param {Error} [error] - The error to throw when rejecting the approval
 */
export function rejectPendingApproval(id, error) {
  return async (dispatch) => {
    await promisifiedBackground.rejectPendingApproval(id, error);
    // Before closing the current window, check if any additional confirmations
    // are added as a result of this confirmation being rejected
    const { pendingApprovals } = await forceUpdateMetamaskState(dispatch);
    if (Object.values(pendingApprovals).length === 0) {
      dispatch(closeCurrentNotificationWindow());
    }
  };
}

export function setFirstTimeFlowType(type) {
  return (dispatch) => {
    log.debug(`background.setFirstTimeFlowType`);
    background.setFirstTimeFlowType(type, (err) => {
      if (err) {
        dispatch(displayWarning(err.message));
      }
    });
    dispatch({
      type: actionConstants.SET_FIRST_TIME_FLOW_TYPE,
      value: type,
    });
  };
}

export function setSelectedSettingsRpcUrl(newRpcUrl) {
  return {
    type: actionConstants.SET_SELECTED_SETTINGS_RPC_URL,
    value: newRpcUrl,
  };
}

export function setNewNetworkAdded(newNetworkAdded) {
  return {
    type: actionConstants.SET_NEW_NETWORK_ADDED,
    value: newNetworkAdded,
  };
}

export function setNewCollectibleAddedMessage(newCollectibleAddedMessage) {
  return {
    type: actionConstants.SET_NEW_COLLECTIBLE_ADDED_MESSAGE,
    value: newCollectibleAddedMessage,
  };
}

export function setLastActiveTime() {
  return (dispatch) => {
    background.setLastActiveTime((err) => {
      if (err) {
        dispatch(displayWarning(err.message));
      }
    });
  };
}

export function setDismissSeedBackUpReminder(value) {
  return async (dispatch) => {
    dispatch(showLoadingIndication());
    await promisifiedBackground.setDismissSeedBackUpReminder(value);
    dispatch(hideLoadingIndication());
  };
}

export function setConnectedStatusPopoverHasBeenShown() {
  return () => {
    background.setConnectedStatusPopoverHasBeenShown((err) => {
      if (err) {
        throw new Error(err.message);
      }
    });
  };
}

export function setRecoveryPhraseReminderHasBeenShown() {
  return () => {
    background.setRecoveryPhraseReminderHasBeenShown((err) => {
      if (err) {
        throw new Error(err.message);
      }
    });
  };
}

export function setRecoveryPhraseReminderLastShown(lastShown) {
  return () => {
    background.setRecoveryPhraseReminderLastShown(lastShown, (err) => {
      if (err) {
        throw new Error(err.message);
      }
    });
  };
}

export function loadingMethodDataStarted() {
  return {
    type: actionConstants.LOADING_METHOD_DATA_STARTED,
  };
}

export function loadingMethodDataFinished() {
  return {
    type: actionConstants.LOADING_METHOD_DATA_FINISHED,
  };
}

export function getContractMethodData(data = '') {
  return (dispatch, getState) => {
    const prefixedData = addHexPrefix(data);
    const fourBytePrefix = prefixedData.slice(0, 10);
    const { knownMethodData } = getState().metamask;

    if (
      (knownMethodData &&
        knownMethodData[fourBytePrefix] &&
        Object.keys(knownMethodData[fourBytePrefix]).length !== 0) ||
      fourBytePrefix === '0x'
    ) {
      return Promise.resolve(knownMethodData[fourBytePrefix]);
    }

    dispatch(loadingMethodDataStarted());
    log.debug(`loadingMethodData`);

    return getMethodDataAsync(fourBytePrefix).then(({ name, params }) => {
      dispatch(loadingMethodDataFinished());
      background.addKnownMethodData(fourBytePrefix, { name, params }, (err) => {
        if (err) {
          dispatch(displayWarning(err.message));
        }
      });
      return { name, params };
    });
  };
}

export function loadingTokenParamsStarted() {
  return {
    type: actionConstants.LOADING_TOKEN_PARAMS_STARTED,
  };
}

export function loadingTokenParamsFinished() {
  return {
    type: actionConstants.LOADING_TOKEN_PARAMS_FINISHED,
  };
}

export function getTokenParams(tokenAddress) {
  return (dispatch, getState) => {
    const tokenList = getTokenList(getState());
    const existingTokens = getState().metamask.tokens;
    const existingToken = existingTokens.find(({ address }) =>
      isEqualCaseInsensitive(tokenAddress, address),
    );

    if (existingToken) {
      return Promise.resolve({
        symbol: existingToken.symbol,
        decimals: existingToken.decimals,
      });
    }

    dispatch(loadingTokenParamsStarted());
    log.debug(`loadingTokenParams`);

    return getSymbolAndDecimals(tokenAddress, tokenList).then(
      ({ symbol, decimals }) => {
        dispatch(addToken(tokenAddress, symbol, Number(decimals)));
        dispatch(loadingTokenParamsFinished());
      },
    );
  };
}

export function setSeedPhraseBackedUp(seedPhraseBackupState) {
  return (dispatch) => {
    log.debug(`background.setSeedPhraseBackedUp`);
    return new Promise((resolve, reject) => {
      background.setSeedPhraseBackedUp(seedPhraseBackupState, (err) => {
        if (err) {
          dispatch(displayWarning(err.message));
          reject(err);
          return;
        }
        forceUpdateMetamaskState(dispatch).then(resolve).catch(reject);
      });
    });
  };
}

export function initializeThreeBox() {
  return (dispatch) => {
    return new Promise((resolve, reject) => {
      background.initializeThreeBox((err) => {
        if (err) {
          dispatch(displayWarning(err.message));
          reject(err);
          return;
        }
        resolve();
      });
    });
  };
}

export function setShowRestorePromptToFalse() {
  return (dispatch) => {
    return new Promise((resolve, reject) => {
      background.setShowRestorePromptToFalse((err) => {
        if (err) {
          dispatch(displayWarning(err.message));
          reject(err);
          return;
        }
        resolve();
      });
    });
  };
}

export function turnThreeBoxSyncingOn() {
  return (dispatch) => {
    return new Promise((resolve, reject) => {
      background.turnThreeBoxSyncingOn((err) => {
        if (err) {
          dispatch(displayWarning(err.message));
          reject(err);
          return;
        }
        resolve();
      });
    });
  };
}

export function restoreFromThreeBox(accountAddress) {
  return (dispatch) => {
    return new Promise((resolve, reject) => {
      background.restoreFromThreeBox(accountAddress, (err) => {
        if (err) {
          dispatch(displayWarning(err.message));
          reject(err);
          return;
        }
        resolve();
      });
    });
  };
}

export function getThreeBoxLastUpdated() {
  return (dispatch) => {
    return new Promise((resolve, reject) => {
      background.getThreeBoxLastUpdated((err, lastUpdated) => {
        if (err) {
          dispatch(displayWarning(err.message));
          reject(err);
          return;
        }
        resolve(lastUpdated);
      });
    });
  };
}

export function setThreeBoxSyncingPermission(threeBoxSyncingAllowed) {
  return (dispatch) => {
    return new Promise((resolve, reject) => {
      background.setThreeBoxSyncingPermission(threeBoxSyncingAllowed, (err) => {
        if (err) {
          dispatch(displayWarning(err.message));
          reject(err);
          return;
        }
        resolve();
      });
    });
  };
}

export function turnThreeBoxSyncingOnAndInitialize() {
  return async (dispatch) => {
    await dispatch(setThreeBoxSyncingPermission(true));
    await dispatch(turnThreeBoxSyncingOn());
    await dispatch(initializeThreeBox(true));
  };
}

export function setNextNonce(nextNonce) {
  return {
    type: actionConstants.SET_NEXT_NONCE,
    value: nextNonce,
  };
}

export function getNextNonce() {
  return (dispatch, getState) => {
    const address = getState().metamask.selectedAddress;
    return new Promise((resolve, reject) => {
      background.getNextNonce(address, (err, nextNonce) => {
        if (err) {
          dispatch(displayWarning(err.message));
          reject(err);
          return;
        }
        dispatch(setNextNonce(nextNonce));
        resolve(nextNonce);
      });
    });
  };
}

export function setRequestAccountTabIds(requestAccountTabIds) {
  return {
    type: actionConstants.SET_REQUEST_ACCOUNT_TABS,
    value: requestAccountTabIds,
  };
}

export function getRequestAccountTabIds() {
  return async (dispatch) => {
    const requestAccountTabIds = await promisifiedBackground.getRequestAccountTabIds();
    dispatch(setRequestAccountTabIds(requestAccountTabIds));
  };
}

export function setOpenMetamaskTabsIDs(openMetaMaskTabIDs) {
  return {
    type: actionConstants.SET_OPEN_METAMASK_TAB_IDS,
    value: openMetaMaskTabIDs,
  };
}

export function getOpenMetamaskTabsIds() {
  return async (dispatch) => {
    const openMetaMaskTabIDs = await promisifiedBackground.getOpenMetamaskTabsIds();
    dispatch(setOpenMetamaskTabsIDs(openMetaMaskTabIDs));
  };
}

export function setCurrentWindowTab(currentWindowTab) {
  return {
    type: actionConstants.SET_CURRENT_WINDOW_TAB,
    value: currentWindowTab,
  };
}

export function getCurrentWindowTab() {
  return async (dispatch) => {
    const currentWindowTab = await global.platform.currentTab();
    dispatch(setCurrentWindowTab(currentWindowTab));
  };
}

export function setLedgerTransportPreference(value) {
  return async (dispatch) => {
    dispatch(showLoadingIndication());
    await promisifiedBackground.setLedgerTransportPreference(value);
    dispatch(hideLoadingIndication());
  };
}

export async function attemptLedgerTransportCreation() {
  return await promisifiedBackground.attemptLedgerTransportCreation();
}

export function captureSingleException(error) {
  return async (dispatch, getState) => {
    const { singleExceptions } = getState().appState;
    if (!(error in singleExceptions)) {
      dispatch({
        type: actionConstants.CAPTURE_SINGLE_EXCEPTION,
        value: error,
      });
      captureException(Error(error));
    }
  };
}

// Wrappers around promisifedBackground
/**
 * The "actions" below are not actions nor action creators. They cannot use
 * dispatch nor should they be dispatched when used. Instead they can be
 * called directly. These wrappers will be moved into their location at some
 * point in the future.
 */

export function estimateGas(params) {
  return promisifiedBackground.estimateGas(params);
}

export async function updateTokenType(tokenAddress) {
  let token = {};
  try {
    token = await promisifiedBackground.updateTokenType(tokenAddress);
  } catch (error) {
    log.error(error);
  }
  return token;
}

/**
 * initiates polling for gas fee estimates.
 *
 * @returns {string} a unique identify of the polling request that can be used
 *  to remove that request from consideration of whether polling needs to
 *  continue.
 */
export function getGasFeeEstimatesAndStartPolling() {
  return promisifiedBackground.getGasFeeEstimatesAndStartPolling();
}

/**
 * Informs the GasFeeController that a specific token is no longer requiring
 * gas fee estimates. If all tokens unsubscribe the controller stops polling.
 *
 * @param {string} pollToken - Poll token received from calling
 *  `getGasFeeEstimatesAndStartPolling`.
 * @returns {void}
 */
export function disconnectGasFeeEstimatePoller(pollToken) {
  return promisifiedBackground.disconnectGasFeeEstimatePoller(pollToken);
}

export async function addPollingTokenToAppState(pollingToken) {
  return promisifiedBackground.addPollingTokenToAppState(
    pollingToken,
    POLLING_TOKEN_ENVIRONMENT_TYPES[getEnvironmentType()],
  );
}

export async function removePollingTokenFromAppState(pollingToken) {
  return promisifiedBackground.removePollingTokenFromAppState(
    pollingToken,
    POLLING_TOKEN_ENVIRONMENT_TYPES[getEnvironmentType()],
  );
}

export function getGasFeeTimeEstimate(maxPriorityFeePerGas, maxFeePerGas) {
  return promisifiedBackground.getGasFeeTimeEstimate(
    maxPriorityFeePerGas,
    maxFeePerGas,
  );
}

// MetaMetrics
/**
 * @typedef {import('../../shared/constants/metametrics').MetaMetricsEventPayload} MetaMetricsEventPayload
 * @typedef {import('../../shared/constants/metametrics').MetaMetricsEventOptions} MetaMetricsEventOptions
 * @typedef {import('../../shared/constants/metametrics').MetaMetricsPagePayload} MetaMetricsPagePayload
 * @typedef {import('../../shared/constants/metametrics').MetaMetricsPageOptions} MetaMetricsPageOptions
 */

/**
 * @param {MetaMetricsEventPayload} payload - details of the event to track
 * @param {MetaMetricsEventOptions} options - options for routing/handling of event
 * @returns {Promise<void>}
 */
export function trackMetaMetricsEvent(payload, options) {
  return promisifiedBackground.trackMetaMetricsEvent(payload, options);
}

/**
 * @param {MetaMetricsPagePayload} payload - details of the page viewed
 * @param {MetaMetricsPageOptions} options - options for handling the page view
 * @returns {void}
 */
export function trackMetaMetricsPage(payload, options) {
  return promisifiedBackground.trackMetaMetricsPage(payload, options);
}

export function updateViewedNotifications(notificationIdViewedStatusMap) {
  return promisifiedBackground.updateViewedNotifications(
    notificationIdViewedStatusMap,
  );
}

export async function setAlertEnabledness(alertId, enabledness) {
  await promisifiedBackground.setAlertEnabledness(alertId, enabledness);
}

export async function setUnconnectedAccountAlertShown(origin) {
  await promisifiedBackground.setUnconnectedAccountAlertShown(origin);
}

export async function setWeb3ShimUsageAlertDismissed(origin) {
  await promisifiedBackground.setWeb3ShimUsageAlertDismissed(origin);
}

// DetectTokenController
export async function detectNewTokens() {
  return promisifiedBackground.detectNewTokens();
}

export function hideTestNetMessage() {
  return promisifiedBackground.setShowTestnetMessageInDropdown(false);
}

// QR Hardware Wallets
export async function submitQRHardwareCryptoHDKey(cbor) {
  await promisifiedBackground.submitQRHardwareCryptoHDKey(cbor);
}

export async function submitQRHardwareCryptoAccount(cbor) {
  await promisifiedBackground.submitQRHardwareCryptoAccount(cbor);
}

export function cancelSyncQRHardware() {
  return async (dispatch) => {
    dispatch(hideLoadingIndication());
    await promisifiedBackground.cancelSyncQRHardware();
  };
}

export async function submitQRHardwareSignature(requestId, cbor) {
  await promisifiedBackground.submitQRHardwareSignature(requestId, cbor);
}

export function cancelQRHardwareSignRequest() {
  return async (dispatch) => {
    dispatch(hideLoadingIndication());
    await promisifiedBackground.cancelQRHardwareSignRequest();
  };
}<|MERGE_RESOLUTION|>--- conflicted
+++ resolved
@@ -2177,8 +2177,6 @@
   };
 }
 
-<<<<<<< HEAD
-=======
 export function setUseCollectibleDetection(val) {
   return (dispatch) => {
     dispatch(showLoadingIndication());
@@ -2205,7 +2203,6 @@
   };
 }
 
->>>>>>> 39d5afb3
 export function setAdvancedGasFee(val) {
   return (dispatch) => {
     dispatch(showLoadingIndication());
