--- conflicted
+++ resolved
@@ -215,9 +215,7 @@
   AWAITING_SIGNATURES_ROUTE,
   SWAPS_ERROR_ROUTE,
   SWAPS_MAINTENANCE_ROUTE,
-<<<<<<< HEAD
   SMART_TRANSACTION_STATUS_ROUTE,
-=======
   ONBOARDING_ROUTE,
   ONBOARDING_GET_STARTED_ROUTE,
   ONBOARDING_HELP_US_IMPROVE_ROUTE,
@@ -231,5 +229,4 @@
   ONBOARDING_COMPLETION_ROUTE,
   ONBOARDING_UNLOCK_ROUTE,
   ONBOARDING_PIN_EXTENSION_ROUTE,
->>>>>>> 9355fb21
 };