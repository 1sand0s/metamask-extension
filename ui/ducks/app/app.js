import { WEBHID_CONNECTED_STATUSES } from '../../../shared/constants/hardware-wallets';
import * as actionConstants from '../../store/actionConstants';

// actionConstants
const SET_THREEBOX_LAST_UPDATED = 'metamask/app/SET_THREEBOX_LAST_UPDATED';

export default function reduceApp(state = {}, action) {
  // default state
  const appState = {
    shouldClose: false,
    menuOpen: false,
    modal: {
      open: false,
      modalState: {
        name: null,
        props: {},
      },
      previousModalState: {
        name: null,
      },
    },
    alertOpen: false,
    alertMessage: null,
    qrCodeData: null,
    networkDropdownOpen: false,
    accountDetail: {
      subview: 'transactions',
    },
    // Used to display loading indicator
    isLoading: false,
    // Used to display error text
    warning: null,
    buyView: {},
    isMouseUser: false,
    defaultHdPaths: {
      trezor: `m/44'/60'/0'/0`,
      ledger: `m/44'/60'/0'/0/0`,
    },
    networksTabSelectedRpcUrl: '',
    loadingMethodData: false,
    show3BoxModalAfterImport: false,
    threeBoxLastUpdated: null,
    requestAccountTabs: {},
    openMetaMaskTabs: {},
    currentWindowTab: {},
    showWhatsNewPopup: true,
    singleExceptions: {
      testKey: null,
    },
    gasLoadingAnimationIsShowing: false,
<<<<<<< HEAD
    smartTransactionsError: null,
=======
    ledgerWebHidConnectedStatus: WEBHID_CONNECTED_STATUSES.UNKNOWN,
    newNetworkAdded: '',
>>>>>>> 06c0d1ca
    ...state,
  };

  switch (action.type) {
    // dropdown methods
    case actionConstants.NETWORK_DROPDOWN_OPEN:
      return {
        ...appState,
        networkDropdownOpen: true,
      };

    case actionConstants.NETWORK_DROPDOWN_CLOSE:
      return {
        ...appState,
        networkDropdownOpen: false,
      };

    // alert methods
    case actionConstants.ALERT_OPEN:
      return {
        ...appState,
        alertOpen: true,
        alertMessage: action.value,
      };

    case actionConstants.ALERT_CLOSE:
      return {
        ...appState,
        alertOpen: false,
        alertMessage: null,
      };

    // qr scanner methods
    case actionConstants.QR_CODE_DETECTED:
      return {
        ...appState,
        qrCodeData: action.value,
      };

    case actionConstants.SET_UNSIGNED_TRANSACTIONS_AND_ESTIMATES:
      return {
        ...appState,
        unsignedTransactionsAndEstimates: action.payload,
      };

    // TODO: We might want to use state from the STX controller instead of this.
    case actionConstants.SET_LATEST_SMART_TRANSACTION_UUID:
      return {
        ...appState,
        latestSmartTransactionUuid: action.payload?.uuid,
      };

    // TODO: We might want to use state from the STX controller instead of this.
    case actionConstants.SET_SMART_TRANSACTIONS_STATUS:
      return {
        ...appState,
        smartTransactionsStatus: action.payload,
      };

    case actionConstants.SET_SMART_TRANSACTIONS_LIVENESS:
      return {
        ...appState,
        smartTransactionsLiveness: action.payload,
      };

    case actionConstants.SET_SMART_TRANSACTIONS_ERROR:
      return {
        ...appState,
        smartTransactionsError: action.payload,
      };

    // modal methods:
    case actionConstants.MODAL_OPEN: {
      const { name, ...modalProps } = action.payload;

      return {
        ...appState,
        modal: {
          open: true,
          modalState: {
            name,
            props: { ...modalProps },
          },
          previousModalState: { ...appState.modal.modalState },
        },
      };
    }

    case actionConstants.MODAL_CLOSE:
      return {
        ...appState,
        modal: Object.assign(
          appState.modal,
          { open: false },
          { modalState: { name: null, props: {} } },
          { previousModalState: appState.modal.modalState },
        ),
      };

    case actionConstants.CLEAR_ACCOUNT_DETAILS:
      return {
        ...appState,
        accountDetail: {},
      };

    case actionConstants.FORGOT_PASSWORD:
      return {
        ...appState,
        forgottenPassword: action.value,
      };

    case actionConstants.SHOW_SEND_TOKEN_PAGE:
      return {
        ...appState,
        warning: null,
      };

    case actionConstants.LOCK_METAMASK:
      return {
        ...appState,
        warning: null,
      };

    // accounts

    case actionConstants.GO_HOME:
      return {
        ...appState,
        accountDetail: {
          subview: 'transactions',
          accountExport: 'none',
          privateKey: '',
        },
        warning: null,
      };

    case actionConstants.SHOW_ACCOUNT_DETAIL:
      return {
        ...appState,
        forgottenPassword: appState.forgottenPassword
          ? !appState.forgottenPassword
          : null,
        accountDetail: {
          subview: 'transactions',
          accountExport: 'none',
          privateKey: '',
        },
      };

    case actionConstants.SHOW_ACCOUNTS_PAGE:
      return {
        ...appState,
        isLoading: false,
        warning: null,
        scrollToBottom: false,
        forgottenPassword: false,
      };

    case actionConstants.SHOW_CONF_TX_PAGE:
      return {
        ...appState,
        txId: action.id,
        warning: null,
        isLoading: false,
      };

    case actionConstants.COMPLETED_TX:
      if (action.value.unconfirmedActionsCount > 0) {
        return {
          ...appState,
          txId: null,
          warning: null,
        };
      }
      return {
        ...appState,
        // indicate notification should close
        shouldClose: true,
        warning: null,
        txId: null,
        accountDetail: {
          subview: 'transactions',
        },
      };

    case actionConstants.TRANSACTION_ERROR:
      return {
        ...appState,
      };

    case actionConstants.UNLOCK_FAILED:
      return {
        ...appState,
        warning: action.value || 'Incorrect password. Try again.',
      };

    case actionConstants.UNLOCK_SUCCEEDED:
      return {
        ...appState,
        warning: '',
      };

    case actionConstants.SET_HARDWARE_WALLET_DEFAULT_HD_PATH: {
      const { device, path } = action.value;
      const newDefaults = { ...appState.defaultHdPaths };
      newDefaults[device] = path;

      return {
        ...appState,
        defaultHdPaths: newDefaults,
      };
    }

    case actionConstants.SHOW_LOADING:
      return {
        ...appState,
        isLoading: true,
        loadingMessage: action.value,
      };

    case actionConstants.HIDE_LOADING:
      return {
        ...appState,
        isLoading: false,
      };

    case actionConstants.DISPLAY_WARNING:
      return {
        ...appState,
        warning: action.value,
        isLoading: false,
      };

    case actionConstants.HIDE_WARNING:
      return {
        ...appState,
        warning: undefined,
      };

    case actionConstants.SHOW_PRIVATE_KEY:
      return {
        ...appState,
        accountDetail: {
          subview: 'export',
          accountExport: 'completed',
          privateKey: action.value,
        },
      };

    case actionConstants.SET_MOUSE_USER_STATE:
      return {
        ...appState,
        isMouseUser: action.value,
      };

    case actionConstants.SET_SELECTED_SETTINGS_RPC_URL:
      return {
        ...appState,
        networksTabSelectedRpcUrl: action.value,
      };

    case actionConstants.SET_NEW_NETWORK_ADDED:
      return {
        ...appState,
        newNetworkAdded: action.value,
      };

    case actionConstants.LOADING_METHOD_DATA_STARTED:
      return {
        ...appState,
        loadingMethodData: true,
      };

    case actionConstants.LOADING_METHOD_DATA_FINISHED:
      return {
        ...appState,
        loadingMethodData: false,
      };

    case SET_THREEBOX_LAST_UPDATED:
      return {
        ...appState,
        threeBoxLastUpdated: action.value,
      };

    case actionConstants.SET_REQUEST_ACCOUNT_TABS:
      return {
        ...appState,
        requestAccountTabs: action.value,
      };

    case actionConstants.SET_OPEN_METAMASK_TAB_IDS:
      return {
        ...appState,
        openMetaMaskTabs: action.value,
      };

    case actionConstants.SET_CURRENT_WINDOW_TAB:
      return {
        ...appState,
        currentWindowTab: action.value,
      };

    case actionConstants.HIDE_WHATS_NEW_POPUP:
      return {
        ...appState,
        showWhatsNewPopup: false,
      };

    case actionConstants.CAPTURE_SINGLE_EXCEPTION:
      return {
        ...appState,
        singleExceptions: {
          ...appState.singleExceptions,
          [action.value]: null,
        },
      };

    case actionConstants.TOGGLE_GAS_LOADING_ANIMATION:
      return {
        ...appState,
        gasLoadingAnimationIsShowing: action.value,
      };

    case actionConstants.SET_WEBHID_CONNECTED_STATUS:
      return {
        ...appState,
        ledgerWebHidConnectedStatus: action.value,
      };

    default:
      return appState;
  }
}

// Action Creators
export function setThreeBoxLastUpdated(lastUpdated) {
  return {
    type: SET_THREEBOX_LAST_UPDATED,
    value: lastUpdated,
  };
}

export function hideWhatsNewPopup() {
  return {
    type: actionConstants.HIDE_WHATS_NEW_POPUP,
  };
}

export function toggleGasLoadingAnimation(value) {
  return { type: actionConstants.TOGGLE_GAS_LOADING_ANIMATION, value };
}

export function setLedgerWebHidConnectedStatus(value) {
  return { type: actionConstants.SET_WEBHID_CONNECTED_STATUS, value };
}

// Selectors
export function getQrCodeData(state) {
  return state.appState.qrCodeData;
}

export function getGasLoadingAnimationIsShowing(state) {
  return state.appState.gasLoadingAnimationIsShowing;
}

export function getLedgerWebHidConnectedStatus(state) {
  return state.appState.ledgerWebHidConnectedStatus;
}<|MERGE_RESOLUTION|>--- conflicted
+++ resolved
@@ -48,12 +48,9 @@
       testKey: null,
     },
     gasLoadingAnimationIsShowing: false,
-<<<<<<< HEAD
     smartTransactionsError: null,
-=======
     ledgerWebHidConnectedStatus: WEBHID_CONNECTED_STATUSES.UNKNOWN,
     newNetworkAdded: '',
->>>>>>> 06c0d1ca
     ...state,
   };
 
