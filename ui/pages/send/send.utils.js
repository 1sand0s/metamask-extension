import abi from 'ethereumjs-abi';
import {
  addCurrencies,
  conversionUtil,
  conversionGTE,
  multiplyCurrencies,
  conversionGreaterThan,
  conversionLessThan,
} from '../../helpers/utils/conversion-util';

import { calcTokenAmount } from '../../helpers/utils/token-util';
import { addHexPrefix } from '../../../app/scripts/lib/util';

<<<<<<< HEAD
import { GAS_LIMITS } from '../../../shared/constants/gas';
import {
  INSUFFICIENT_FUNDS_ERROR,
  INSUFFICIENT_TOKENS_ERROR,
  MIN_GAS_LIMIT_HEX,
  NEGATIVE_ETH_ERROR,
  TOKEN_TRANSFER_FUNCTION_SIGNATURE,
} from './send.constants';
=======
import { TOKEN_TRANSFER_FUNCTION_SIGNATURE } from './send.constants';
>>>>>>> 23a85982

export {
  addGasBuffer,
  calcGasTotal,
  generateTokenTransferData,
  isBalanceSufficient,
  isTokenBalanceSufficient,
  ellipsify,
};

function calcGasTotal(gasLimit = '0', gasPrice = '0') {
  return multiplyCurrencies(gasLimit, gasPrice, {
    toNumericBase: 'hex',
    multiplicandBase: 16,
    multiplierBase: 16,
  });
}

function isBalanceSufficient({
  amount = '0x0',
  balance = '0x0',
  conversionRate = 1,
  gasTotal = '0x0',
  primaryCurrency,
}) {
  const totalAmount = addCurrencies(amount, gasTotal, {
    aBase: 16,
    bBase: 16,
    toNumericBase: 'hex',
  });

  const balanceIsSufficient = conversionGTE(
    {
      value: balance,
      fromNumericBase: 'hex',
      fromCurrency: primaryCurrency,
      conversionRate,
    },
    {
      value: totalAmount,
      fromNumericBase: 'hex',
      conversionRate,
      fromCurrency: primaryCurrency,
    },
  );

  return balanceIsSufficient;
}

function isTokenBalanceSufficient({ amount = '0x0', tokenBalance, decimals }) {
  const amountInDec = conversionUtil(amount, {
    fromNumericBase: 'hex',
  });

  const tokenBalanceIsSufficient = conversionGTE(
    {
      value: tokenBalance,
      fromNumericBase: 'hex',
    },
    {
      value: calcTokenAmount(amountInDec, decimals),
    },
  );

  return tokenBalanceIsSufficient;
}

<<<<<<< HEAD
function getAmountErrorObject({
  amount,
  balance,
  conversionRate,
  gasTotal,
  primaryCurrency,
  sendToken,
  tokenBalance,
}) {
  let insufficientFunds = false;
  if (gasTotal && conversionRate && !sendToken) {
    insufficientFunds = !isBalanceSufficient({
      amount,
      balance,
      conversionRate,
      gasTotal,
      primaryCurrency,
    });
  }

  let inSufficientTokens = false;
  if (sendToken && tokenBalance !== null) {
    const { decimals } = sendToken;
    inSufficientTokens = !isTokenBalanceSufficient({
      tokenBalance,
      amount,
      decimals,
    });
  }

  const amountLessThanZero = conversionGreaterThan(
    { value: 0, fromNumericBase: 'dec' },
    { value: amount, fromNumericBase: 'hex' },
  );

  let amountError = null;

  if (insufficientFunds) {
    amountError = INSUFFICIENT_FUNDS_ERROR;
  } else if (inSufficientTokens) {
    amountError = INSUFFICIENT_TOKENS_ERROR;
  } else if (amountLessThanZero) {
    amountError = NEGATIVE_ETH_ERROR;
  }

  return { amount: amountError };
}

function getGasFeeErrorObject({
  balance,
  conversionRate,
  gasTotal,
  primaryCurrency,
}) {
  let gasFeeError = null;

  if (gasTotal && conversionRate) {
    const insufficientFunds = !isBalanceSufficient({
      amount: '0x0',
      balance,
      conversionRate,
      gasTotal,
      primaryCurrency,
    });

    if (insufficientFunds) {
      gasFeeError = INSUFFICIENT_FUNDS_ERROR;
    }
  }

  return { gasFee: gasFeeError };
}

function calcTokenBalance({ sendToken, usersToken }) {
  const { decimals } = sendToken || {};
  return calcTokenAmount(usersToken.balance.toString(), decimals).toString(16);
}

function doesAmountErrorRequireUpdate({
  balance,
  gasTotal,
  prevBalance,
  prevGasTotal,
  prevTokenBalance,
  sendToken,
  tokenBalance,
}) {
  const balanceHasChanged = balance !== prevBalance;
  const gasTotalHasChange = gasTotal !== prevGasTotal;
  const tokenBalanceHasChanged = sendToken && tokenBalance !== prevTokenBalance;
  const amountErrorRequiresUpdate =
    balanceHasChanged || gasTotalHasChange || tokenBalanceHasChanged;

  return amountErrorRequiresUpdate;
}

async function estimateGasForSend({
  selectedAddress,
  sendToken,
  blockGasLimit = MIN_GAS_LIMIT_HEX,
  to,
  value,
  data,
  gasPrice,
  estimateGasMethod,
}) {
  const paramsForGasEstimate = { from: selectedAddress, value, gasPrice };

  // if recipient has no code, gas is 21k max:
  if (!sendToken && !data) {
    const code = Boolean(to) && (await global.eth.getCode(to));
    // Geth will return '0x', and ganache-core v2.2.1 will return '0x0'
    const codeIsEmpty = !code || code === '0x' || code === '0x0';
    if (codeIsEmpty) {
      return GAS_LIMITS.SIMPLE;
    }
  } else if (sendToken && !to) {
    return GAS_LIMITS.BASE_TOKEN_ESTIMATE;
  }

  if (sendToken) {
    paramsForGasEstimate.value = '0x0';
    paramsForGasEstimate.data = generateTokenTransferData({
      toAddress: to,
      amount: value,
      sendToken,
    });
    paramsForGasEstimate.to = sendToken.address;
  } else {
    if (data) {
      paramsForGasEstimate.data = data;
    }

    if (to) {
      paramsForGasEstimate.to = to;
    }

    if (!value || value === '0') {
      paramsForGasEstimate.value = '0xff';
    }
  }

  // if not, fall back to block gasLimit
  if (!blockGasLimit) {
    // eslint-disable-next-line no-param-reassign
    blockGasLimit = MIN_GAS_LIMIT_HEX;
  }

  paramsForGasEstimate.gas = addHexPrefix(
    multiplyCurrencies(blockGasLimit, 0.95, {
      multiplicandBase: 16,
      multiplierBase: 10,
      roundDown: '0',
      toNumericBase: 'hex',
    }),
  );

  // run tx
  try {
    const estimatedGas = await estimateGasMethod(paramsForGasEstimate);
    const estimateWithBuffer = addGasBuffer(estimatedGas, blockGasLimit, 1.5);
    return addHexPrefix(estimateWithBuffer);
  } catch (error) {
    const simulationFailed =
      error.message.includes('Transaction execution error.') ||
      error.message.includes(
        'gas required exceeds allowance or always failing transaction',
      );
    if (simulationFailed) {
      const estimateWithBuffer = addGasBuffer(
        paramsForGasEstimate.gas,
        blockGasLimit,
        1.5,
      );
      return addHexPrefix(estimateWithBuffer);
    }
    throw error;
  }
}

=======
>>>>>>> 23a85982
function addGasBuffer(
  initialGasLimitHex,
  blockGasLimitHex,
  bufferMultiplier = 1.5,
) {
  const upperGasLimit = multiplyCurrencies(blockGasLimitHex, 0.9, {
    toNumericBase: 'hex',
    multiplicandBase: 16,
    multiplierBase: 10,
    numberOfDecimals: '0',
  });
  const bufferedGasLimit = multiplyCurrencies(
    initialGasLimitHex,
    bufferMultiplier,
    {
      toNumericBase: 'hex',
      multiplicandBase: 16,
      multiplierBase: 10,
      numberOfDecimals: '0',
    },
  );

  // if initialGasLimit is above blockGasLimit, dont modify it
  if (
    conversionGreaterThan(
      { value: initialGasLimitHex, fromNumericBase: 'hex' },
      { value: upperGasLimit, fromNumericBase: 'hex' },
    )
  ) {
    return initialGasLimitHex;
  }
  // if bufferedGasLimit is below blockGasLimit, use bufferedGasLimit
  if (
    conversionLessThan(
      { value: bufferedGasLimit, fromNumericBase: 'hex' },
      { value: upperGasLimit, fromNumericBase: 'hex' },
    )
  ) {
    return bufferedGasLimit;
  }
  // otherwise use blockGasLimit
  return upperGasLimit;
}

function generateTokenTransferData({
  toAddress = '0x0',
  amount = '0x0',
  sendToken,
}) {
  if (!sendToken) {
    return undefined;
  }
  return (
    TOKEN_TRANSFER_FUNCTION_SIGNATURE +
    Array.prototype.map
      .call(
        abi.rawEncode(
          ['address', 'uint256'],
          [toAddress, addHexPrefix(amount)],
        ),
        (x) => `00${x.toString(16)}`.slice(-2),
      )
      .join('')
  );
}

function ellipsify(text, first = 6, last = 4) {
  return `${text.slice(0, first)}...${text.slice(-last)}`;
}<|MERGE_RESOLUTION|>--- conflicted
+++ resolved
@@ -11,18 +11,7 @@
 import { calcTokenAmount } from '../../helpers/utils/token-util';
 import { addHexPrefix } from '../../../app/scripts/lib/util';
 
-<<<<<<< HEAD
-import { GAS_LIMITS } from '../../../shared/constants/gas';
-import {
-  INSUFFICIENT_FUNDS_ERROR,
-  INSUFFICIENT_TOKENS_ERROR,
-  MIN_GAS_LIMIT_HEX,
-  NEGATIVE_ETH_ERROR,
-  TOKEN_TRANSFER_FUNCTION_SIGNATURE,
-} from './send.constants';
-=======
 import { TOKEN_TRANSFER_FUNCTION_SIGNATURE } from './send.constants';
->>>>>>> 23a85982
 
 export {
   addGasBuffer,
@@ -90,189 +79,6 @@
   return tokenBalanceIsSufficient;
 }
 
-<<<<<<< HEAD
-function getAmountErrorObject({
-  amount,
-  balance,
-  conversionRate,
-  gasTotal,
-  primaryCurrency,
-  sendToken,
-  tokenBalance,
-}) {
-  let insufficientFunds = false;
-  if (gasTotal && conversionRate && !sendToken) {
-    insufficientFunds = !isBalanceSufficient({
-      amount,
-      balance,
-      conversionRate,
-      gasTotal,
-      primaryCurrency,
-    });
-  }
-
-  let inSufficientTokens = false;
-  if (sendToken && tokenBalance !== null) {
-    const { decimals } = sendToken;
-    inSufficientTokens = !isTokenBalanceSufficient({
-      tokenBalance,
-      amount,
-      decimals,
-    });
-  }
-
-  const amountLessThanZero = conversionGreaterThan(
-    { value: 0, fromNumericBase: 'dec' },
-    { value: amount, fromNumericBase: 'hex' },
-  );
-
-  let amountError = null;
-
-  if (insufficientFunds) {
-    amountError = INSUFFICIENT_FUNDS_ERROR;
-  } else if (inSufficientTokens) {
-    amountError = INSUFFICIENT_TOKENS_ERROR;
-  } else if (amountLessThanZero) {
-    amountError = NEGATIVE_ETH_ERROR;
-  }
-
-  return { amount: amountError };
-}
-
-function getGasFeeErrorObject({
-  balance,
-  conversionRate,
-  gasTotal,
-  primaryCurrency,
-}) {
-  let gasFeeError = null;
-
-  if (gasTotal && conversionRate) {
-    const insufficientFunds = !isBalanceSufficient({
-      amount: '0x0',
-      balance,
-      conversionRate,
-      gasTotal,
-      primaryCurrency,
-    });
-
-    if (insufficientFunds) {
-      gasFeeError = INSUFFICIENT_FUNDS_ERROR;
-    }
-  }
-
-  return { gasFee: gasFeeError };
-}
-
-function calcTokenBalance({ sendToken, usersToken }) {
-  const { decimals } = sendToken || {};
-  return calcTokenAmount(usersToken.balance.toString(), decimals).toString(16);
-}
-
-function doesAmountErrorRequireUpdate({
-  balance,
-  gasTotal,
-  prevBalance,
-  prevGasTotal,
-  prevTokenBalance,
-  sendToken,
-  tokenBalance,
-}) {
-  const balanceHasChanged = balance !== prevBalance;
-  const gasTotalHasChange = gasTotal !== prevGasTotal;
-  const tokenBalanceHasChanged = sendToken && tokenBalance !== prevTokenBalance;
-  const amountErrorRequiresUpdate =
-    balanceHasChanged || gasTotalHasChange || tokenBalanceHasChanged;
-
-  return amountErrorRequiresUpdate;
-}
-
-async function estimateGasForSend({
-  selectedAddress,
-  sendToken,
-  blockGasLimit = MIN_GAS_LIMIT_HEX,
-  to,
-  value,
-  data,
-  gasPrice,
-  estimateGasMethod,
-}) {
-  const paramsForGasEstimate = { from: selectedAddress, value, gasPrice };
-
-  // if recipient has no code, gas is 21k max:
-  if (!sendToken && !data) {
-    const code = Boolean(to) && (await global.eth.getCode(to));
-    // Geth will return '0x', and ganache-core v2.2.1 will return '0x0'
-    const codeIsEmpty = !code || code === '0x' || code === '0x0';
-    if (codeIsEmpty) {
-      return GAS_LIMITS.SIMPLE;
-    }
-  } else if (sendToken && !to) {
-    return GAS_LIMITS.BASE_TOKEN_ESTIMATE;
-  }
-
-  if (sendToken) {
-    paramsForGasEstimate.value = '0x0';
-    paramsForGasEstimate.data = generateTokenTransferData({
-      toAddress: to,
-      amount: value,
-      sendToken,
-    });
-    paramsForGasEstimate.to = sendToken.address;
-  } else {
-    if (data) {
-      paramsForGasEstimate.data = data;
-    }
-
-    if (to) {
-      paramsForGasEstimate.to = to;
-    }
-
-    if (!value || value === '0') {
-      paramsForGasEstimate.value = '0xff';
-    }
-  }
-
-  // if not, fall back to block gasLimit
-  if (!blockGasLimit) {
-    // eslint-disable-next-line no-param-reassign
-    blockGasLimit = MIN_GAS_LIMIT_HEX;
-  }
-
-  paramsForGasEstimate.gas = addHexPrefix(
-    multiplyCurrencies(blockGasLimit, 0.95, {
-      multiplicandBase: 16,
-      multiplierBase: 10,
-      roundDown: '0',
-      toNumericBase: 'hex',
-    }),
-  );
-
-  // run tx
-  try {
-    const estimatedGas = await estimateGasMethod(paramsForGasEstimate);
-    const estimateWithBuffer = addGasBuffer(estimatedGas, blockGasLimit, 1.5);
-    return addHexPrefix(estimateWithBuffer);
-  } catch (error) {
-    const simulationFailed =
-      error.message.includes('Transaction execution error.') ||
-      error.message.includes(
-        'gas required exceeds allowance or always failing transaction',
-      );
-    if (simulationFailed) {
-      const estimateWithBuffer = addGasBuffer(
-        paramsForGasEstimate.gas,
-        blockGasLimit,
-        1.5,
-      );
-      return addHexPrefix(estimateWithBuffer);
-    }
-    throw error;
-  }
-}
-
-=======
->>>>>>> 23a85982
 function addGasBuffer(
   initialGasLimitHex,
   blockGasLimitHex,
