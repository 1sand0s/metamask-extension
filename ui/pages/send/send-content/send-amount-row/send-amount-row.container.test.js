--- conflicted
+++ resolved
@@ -1,14 +1,6 @@
 import sinon from 'sinon';
 
-<<<<<<< HEAD
-import {
-  updateSendErrors,
-  setMaxModeTo,
-  updateSendAmount,
-} from '../../../../ducks/send/send.duck';
-=======
 import { updateSendAmount } from '../../../../ducks/send';
->>>>>>> 23a85982
 
 let mapDispatchToProps;
 
@@ -19,28 +11,7 @@
   },
 }));
 
-<<<<<<< HEAD
-jest.mock('../../../../selectors/send.js', () => ({
-  sendAmountIsInError: (s) => `mockInError:${s}`,
-}));
-
-jest.mock('../../send.utils', () => ({
-  getAmountErrorObject: (mockDataObject) => ({
-    ...mockDataObject,
-    mockChange: true,
-  }),
-  getGasFeeErrorObject: (mockDataObject) => ({
-    ...mockDataObject,
-    mockGasFeeErrorChange: true,
-  }),
-}));
-
-jest.mock('../../../../ducks/send/send.duck', () => ({
-  updateSendErrors: jest.fn(),
-  setMaxModeTo: jest.fn(),
-=======
 jest.mock('../../../../ducks/send', () => ({
->>>>>>> 23a85982
   updateSendAmount: jest.fn(),
 }));
 
