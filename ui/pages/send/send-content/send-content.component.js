--- conflicted
+++ resolved
@@ -57,11 +57,7 @@
           {this.maybeRenderAddContact()}
           <SendAssetRow />
           <SendAmountRow />
-<<<<<<< HEAD
-          <SendGasRow />
-=======
           {process.env.SHOW_EIP_1559_UI ? null : <SendGasRow />}
->>>>>>> c3e6514c
           {this.props.showHexData && <SendHexDataRow />}
         </div>
       </PageContainerContent>
