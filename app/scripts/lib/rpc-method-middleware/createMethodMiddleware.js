<<<<<<< HEAD
///: BEGIN:ONLY_INCLUDE_IN(flask)
import { handlers as permittedSnapMethods } from '@metamask/rpc-methods/dist/permitted';
///: END:ONLY_INCLUDE_IN
=======
import { flatten } from 'lodash';
>>>>>>> 0a443251
import { permissionRpcMethods } from '@metamask/snap-controllers';
import { selectHooks } from '@metamask/rpc-methods';
import { ethErrors } from 'eth-rpc-errors';
import { UNSUPPORTED_RPC_METHODS } from '../../../../shared/constants/network';
import localHandlers from './handlers';

const allHandlers = [...localHandlers, ...permissionRpcMethods.handlers];

const handlerMap = allHandlers.reduce((map, handler) => {
  for (const methodName of handler.methodNames) {
    map.set(methodName, handler);
  }
  return map;
}, new Map());

const expectedHookNames = Array.from(
  new Set(
    flatten(allHandlers.map(({ hookNames }) => Object.keys(hookNames))),
  ).values(),
);

/**
 * Creates a json-rpc-engine middleware of RPC method implementations.
 *
 * Handlers consume functions that hook into the background, and only depend
 * on their signatures, not e.g. controller internals.
 *
 * @param {Record<string, unknown>} hooks - Required "hooks" into our
 * controllers.
 * @returns {(req: Object, res: Object, next: Function, end: Function) => void}
 */
export function createMethodMiddleware(hooks) {
  // Fail immediately if we forgot to provide any expected hooks.
  const missingHookNames = expectedHookNames.filter(
    (hookName) => !Object.hasOwnProperty.call(hooks, hookName),
  );
  if (missingHookNames.length > 0) {
    throw new Error(
      `Missing expected hooks:\n\n${missingHookNames.join('\n')}\n`,
    );
  }

  return async function methodMiddleware(req, res, next, end) {
    // Reject unsupported methods.
    if (UNSUPPORTED_RPC_METHODS.has(req.method)) {
      return end(ethErrors.rpc.methodNotSupported());
    }

    const handler = handlerMap.get(req.method);
    if (handler) {
      const { implementation, hookNames } = handler;
      try {
        // Implementations may or may not be async, so we must await them.
        return await implementation(
          req,
          res,
          next,
          end,
          selectHooks(hooks, hookNames),
        );
      } catch (error) {
        console.error(error);
        return end(error);
      }
    }

    return next();
  };
}

///: BEGIN:ONLY_INCLUDE_IN(flask)
const snapHandlerMap = permittedSnapMethods.reduce((map, handler) => {
  for (const methodName of handler.methodNames) {
    map.set(methodName, handler);
  }
  return map;
}, new Map());

export function createSnapMethodMiddleware(isSnap, hooks) {
  return async function methodMiddleware(req, res, next, end) {
    const handler = snapHandlerMap.get(req.method);
    if (handler) {
      if (/^snap_/iu.test(req.method) && !isSnap) {
        return end(ethErrors.rpc.methodNotFound());
      }

      const { implementation, hookNames } = handler;
      try {
        // Implementations may or may not be async, so we must await them.
        return await implementation(
          req,
          res,
          next,
          end,
          selectHooks(hooks, hookNames),
        );
      } catch (error) {
        console.error(error);
        return end(error);
      }
    }

    return next();
  };
}
///: END:ONLY_INCLUDE_IN<|MERGE_RESOLUTION|>--- conflicted
+++ resolved
@@ -1,10 +1,7 @@
-<<<<<<< HEAD
 ///: BEGIN:ONLY_INCLUDE_IN(flask)
 import { handlers as permittedSnapMethods } from '@metamask/rpc-methods/dist/permitted';
 ///: END:ONLY_INCLUDE_IN
-=======
 import { flatten } from 'lodash';
->>>>>>> 0a443251
 import { permissionRpcMethods } from '@metamask/snap-controllers';
 import { selectHooks } from '@metamask/rpc-methods';
 import { ethErrors } from 'eth-rpc-errors';
