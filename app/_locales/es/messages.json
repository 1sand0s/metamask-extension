{
  "about": {
    "message": "Acerca de"
  },
  "aboutSettingsDescription": {
    "message": "Versión, centro de soporte técnico e información de contacto"
  },
  "acceleratingATransaction": {
    "message": "* Usar un precio de gas más alto para acelerar una transacción aumenta las posibilidades de un procesamiento más rápido en la red, pero esto no siempre se garantiza."
  },
  "acceptTermsOfUse": {
    "message": "Leí y estoy de acuerdo con $1",
    "description": "$1 is the `terms` message"
  },
  "accessAndSpendNotice": {
    "message": "$1 puede acceder y gastar hasta este importe máximo",
    "description": "$1 is the url of the site requesting ability to spend"
  },
  "accessingYourCamera": {
    "message": "Accediendo a la cámara…"
  },
  "account": {
    "message": "Cuenta"
  },
  "accountDetails": {
    "message": "Detalles de la cuenta"
  },
  "accountName": {
    "message": "Nombre de la cuenta"
  },
  "accountOptions": {
    "message": "Opciones de la cuenta"
  },
  "accountSelectionRequired": {
    "message": "Debe seleccionar una cuenta."
  },
  "active": {
    "message": "Activo"
  },
  "activity": {
    "message": "Actividad"
  },
  "activityLog": {
    "message": "registro de actividad"
  },
  "addAcquiredTokens": {
    "message": "Agregar los tokens que adquirió con MetaMask"
  },
  "addAlias": {
    "message": "Agregar alias"
  },
  "addContact": {
    "message": "Agregar contacto"
  },
  "addEthereumChainConfirmationDescription": {
    "message": "Esto permitirá que la red se utilice en MetaMask."
  },
  "addEthereumChainConfirmationRisks": {
    "message": "MetaMask no verifica redes personalizadas."
  },
  "addEthereumChainConfirmationRisksLearnMore": {
    "message": "Obtenga más información sobre $1.",
    "description": "$1 is a link with text that is provided by the 'addEthereumChainConfirmationRisksLearnMoreLink' key"
  },
  "addEthereumChainConfirmationRisksLearnMoreLink": {
    "message": "estafas y riesgos de seguridad de la red",
    "description": "Link text for the 'addEthereumChainConfirmationRisksLearnMore' translation key"
  },
  "addEthereumChainConfirmationTitle": {
    "message": "¿Permitir que este sitio agregue una red?"
  },
  "addFriendsAndAddresses": {
    "message": "Agregue amigos y direcciones de confianza"
  },
  "addNetwork": {
    "message": "Agregar red"
  },
  "addRecipient": {
    "message": "Agregar destinatario"
  },
  "addSuggestedTokens": {
    "message": "Agregar tokens sugeridos"
  },
  "addToAddressBook": {
    "message": "Agregar a la libreta de direcciones"
  },
  "addToAddressBookModalPlaceholder": {
    "message": "p. ej., John D."
  },
  "addToken": {
    "message": "Agregar token"
  },
  "addTokens": {
    "message": "Agregar tokens"
  },
  "advanced": {
    "message": "Avanzado"
  },
  "advancedOptions": {
    "message": "Opciones avanzadas"
  },
  "advancedSettingsDescription": {
    "message": "Acceder a recursos para desarrolladores, descargar registros de estado, restablecer cuenta, configurar redes de prueba y RPC personalizada"
  },
  "affirmAgree": {
    "message": "Acepto"
  },
  "aggregatorFeeCost": {
    "message": "Cuota de red de agregador"
  },
  "alertDisableTooltip": {
    "message": "Esto se puede modificar en \"Configuración > Alertas\""
  },
  "alertSettingsUnconnectedAccount": {
    "message": "Explorando un sitio web con una cuenta no conectada seleccionada"
  },
  "alertSettingsUnconnectedAccountDescription": {
    "message": "Esta alerta aparece en la ventana emergente cuando explora un sitio conectado de Web3, pero la cuenta actualmente seleccionada no está conectada."
  },
  "alertSettingsWeb3ShimUsage": {
    "message": "Cuando un sitio web intenta utilizar la API de window.web3 que se eliminó"
  },
  "alertSettingsWeb3ShimUsageDescription": {
    "message": "Esta alerta aparece en la ventana emergente cuando explora un sitio que intenta utilizar la API de window.web3 que se eliminó y que puede que no funcione."
  },
  "alerts": {
    "message": "Alertas"
  },
  "alertsSettingsDescription": {
    "message": "Habilitar o deshabilitar cada alerta"
  },
  "allowExternalExtensionTo": {
    "message": "Permitir que esta extensión externa haga lo siguiente:"
  },
  "allowOriginSpendToken": {
    "message": "¿Permitir que $1 gaste su $2?",
    "description": "$1 is the url of the site and $2 is the symbol of the token they are requesting to spend"
  },
  "allowThisSiteTo": {
    "message": "Permitir que este sitio haga lo siguiente:"
  },
  "allowWithdrawAndSpend": {
    "message": "Permitir que se retire $1 y gastar hasta el siguiente importe:",
    "description": "The url of the site that requested permission to 'withdraw and spend'"
  },
  "amount": {
    "message": "Importe"
  },
  "amountWithColon": {
    "message": "Importe:"
  },
  "appDescription": {
    "message": "Una cartera de Ethereum en el explorador",
    "description": "The description of the application"
  },
  "appName": {
    "message": "MetaMask",
    "description": "The name of the application"
  },
  "approvalAndAggregatorTxFeeCost": {
    "message": "Cuota de red de agregador y aprobación"
  },
  "approvalTxGasCost": {
    "message": "Costo de gas por transacción de aprobación"
  },
  "approve": {
    "message": "Aprobar límite de gastos"
  },
  "approveButtonText": {
    "message": "Aprobar"
  },
  "approveSpendLimit": {
    "message": "Aprobar límite de gastos de $1",
    "description": "The token symbol that is being approved"
  },
  "approved": {
    "message": "Aprobado"
  },
  "asset": {
    "message": "Activo"
  },
  "assetOptions": {
    "message": "Opciones de activos"
  },
  "assets": {
    "message": "Activos"
  },
  "attemptToCancel": {
    "message": "¿Intentar cancelar?"
  },
  "attemptToCancelDescription": {
    "message": "Enviar este intento no garantiza que se cancelará la transacción original. Si el intento de cancelación se completa correctamente, se le cobrará la cuota de transacción anterior."
  },
  "attemptingConnect": {
    "message": "Intentando una conexión a la cadena de bloques."
  },
  "attributions": {
    "message": "Atribuciones"
  },
  "authorizedPermissions": {
    "message": "Ha autorizado los siguientes permisos"
  },
  "autoLockTimeLimit": {
    "message": "Temporizador con bloqueo automático (minutos)"
  },
  "autoLockTimeLimitDescription": {
    "message": "Establezca el tiempo de inactividad en minutos antes de que se bloquee MetaMask."
  },
  "average": {
    "message": "Promedio"
  },
  "back": {
    "message": "Volver"
  },
  "backToAll": {
    "message": "Volver a Todos"
  },
  "backupApprovalInfo": {
    "message": "Este código secreto es necesario para que recupere la cartera en caso de que pierda el dispositivo, olvide su contraseña, tenga que volver a instalar MetaMask o quiera acceder a la cartera en otro dispositivo."
  },
  "backupApprovalNotice": {
    "message": "Cree una copia de seguridad del código de recuperación secreto para mantener protegidos sus fondos y su cartera."
  },
  "backupNow": {
    "message": "Crear copia de seguridad ahora"
  },
  "balance": {
    "message": "Saldo"
  },
  "balanceOutdated": {
    "message": "Es posible que el saldo esté desactualizado"
  },
  "basic": {
    "message": "Básico"
  },
  "blockExplorerUrl": {
    "message": "Dirección URL del explorador de bloques"
  },
  "blockExplorerUrlDefinition": {
    "message": "La dirección URL que se utiliza como explorador de bloques de esta red."
  },
  "blockExplorerView": {
    "message": "Ver cuenta en $1",
    "description": "$1 replaced by URL for custom block explorer"
  },
  "blockiesIdenticon": {
    "message": "Usar Blockies Identicon"
  },
  "browserNotSupported": {
    "message": "El explorador no es compatible…"
  },
  "builContactList": {
    "message": "Cree su lista de contactos"
  },
  "builtInCalifornia": {
    "message": "MetaMask se diseñó y compiló en California."
  },
  "buy": {
    "message": "Comprar"
  },
  "buyWithWyre": {
    "message": "Comprar ETH con Wyre"
  },
  "buyWithWyreDescription": {
    "message": "Wyre le permite usar una tarjeta de débito para depositar ETH directamente en su cuenta de MetaMask."
  },
  "bytes": {
    "message": "Bytes"
  },
  "canToggleInSettings": {
    "message": "Puede volver a activar esta notificación desde Configuración > Alertas."
  },
  "cancel": {
    "message": "Cancelar"
  },
  "cancellationGasFee": {
    "message": "Cuota de gas por cancelación"
  },
  "cancelled": {
    "message": "Cancelado"
  },
  "chainId": {
    "message": "Identificador de cadena"
  },
  "chainIdDefinition": {
    "message": "El identificador de cadena que se utiliza para firmar transacciones en esta red."
  },
  "chromeRequiredForHardwareWallets": {
    "message": "Debe usar MetaMask en Google Chrome para poder conectarse a su cartera de hardware."
  },
  "clickToRevealSeed": {
    "message": "Haga clic aquí para revelar las palabras secretas"
  },
  "close": {
    "message": "Cerrar"
  },
  "confirm": {
    "message": "Confirmar"
  },
  "confirmPassword": {
    "message": "Confirmar contraseña"
  },
  "confirmSecretBackupPhrase": {
    "message": "Confirmar la frase secreta de respaldo"
  },
  "confirmed": {
    "message": "Confirmado"
  },
  "confusableUnicode": {
    "message": "“$1” es similar a “$2”."
  },
  "confusableZeroWidthUnicode": {
    "message": "Se encontró un carácter de ancho cero."
  },
  "confusingEnsDomain": {
    "message": "Se detectó un carácter que puede confundirse con otro similar en el nombre de ENS. Verifique el nombre de ENS para evitar una posible estafa."
  },
  "congratulations": {
    "message": "Felicitaciones"
  },
  "connect": {
    "message": "Conectar"
  },
  "connectAccountOrCreate": {
    "message": "Conectar cuenta o crear nueva"
  },
  "connectHardwareWallet": {
    "message": "Conectar la cartera de hardware"
  },
  "connectManually": {
    "message": "Conectarse manualmente al sitio actual"
  },
  "connectTo": {
    "message": "Conectarse a $1",
    "description": "$1 is the name/origin of a web3 site/application that the user can connect to metamask"
  },
  "connectToAll": {
    "message": "Conectarse a todas sus $1",
    "description": "$1 will be replaced by the translation of connectToAllAccounts"
  },
  "connectToAllAccounts": {
    "message": "cuentas",
    "description": "will replace $1 in connectToAll, completing the sentence 'connect to all of your accounts', will be text that shows list of accounts on hover"
  },
  "connectToMultiple": {
    "message": "Conectarse a $1",
    "description": "$1 will be replaced by the translation of connectToMultipleNumberOfAccounts"
  },
  "connectToMultipleNumberOfAccounts": {
    "message": "$1 cuentas",
    "description": "$1 is the number of accounts to which the web3 site/application is asking to connect; this will substitute $1 in connectToMultiple"
  },
  "connectWithMetaMask": {
    "message": "Conectarse con MetaMask"
  },
  "connectedAccountsDescriptionPlural": {
    "message": "Tiene $1 cuentas conectadas a este sitio.",
    "description": "$1 is the number of accounts"
  },
  "connectedAccountsDescriptionSingular": {
    "message": "Tiene 1 cuenta conectada a este sitio."
  },
  "connectedAccountsEmptyDescription": {
    "message": "MetaMask no está conectado a este sitio. Para conectarse a un sitio de Web3, busque el botón de conexión en su sitio."
  },
  "connectedSites": {
    "message": "Sitios conectados"
  },
  "connectedSitesDescription": {
    "message": "$1 está conectado a estos sitios. Pueden ver la dirección de su cuenta.",
    "description": "$1 is the account name"
  },
  "connectedSitesEmptyDescription": {
    "message": "$1 no está conectado a ningún sitio.",
    "description": "$1 is the account name"
  },
  "connecting": {
    "message": "Estableciendo conexión…"
  },
  "connectingTo": {
    "message": "Estableciendo conexión a $1"
  },
  "connectingToGoerli": {
    "message": "Estableciendo conexión a la red de prueba Goerli"
  },
  "connectingToKovan": {
    "message": "Estableciendo conexión a la red de prueba Kovan"
  },
  "connectingToMainnet": {
    "message": "Estableciendo conexión a la red principal de Ethereum"
  },
  "connectingToRinkeby": {
    "message": "Estableciendo conexión a la red de prueba Rinkeby"
  },
  "connectingToRopsten": {
    "message": "Estableciendo conexión a la red de prueba Ropsten"
  },
  "contactUs": {
    "message": "Contáctenos"
  },
  "contacts": {
    "message": "Contactos"
  },
  "contactsSettingsDescription": {
    "message": "Agregar, editar, quitar y administrar sus contactos"
  },
  "continue": {
    "message": "Continuar"
  },
  "continueToWyre": {
    "message": "Continuar a Wyre"
  },
  "contractAddressError": {
    "message": "Está enviando tokens a la dirección de contrato del token. Esto puede provocar la pérdida de los tokens."
  },
  "contractDeployment": {
    "message": "Implementación de contrato"
  },
  "contractInteraction": {
    "message": "Interacción con el contrato"
  },
  "copiedExclamation": {
    "message": "¡Copiado!"
  },
  "copiedTransactionId": {
    "message": "Id. de transacción copiado"
  },
  "copyAddress": {
    "message": "Copiar dirección al Portapapeles"
  },
  "copyPrivateKey": {
    "message": "Esta es su clave privada (haga clic para copiarla)"
  },
  "copyToClipboard": {
    "message": "Copiar al Portapapeles"
  },
  "copyTransactionId": {
    "message": "Copiar id. de transacción"
  },
  "create": {
    "message": "Crear"
  },
  "createAWallet": {
    "message": "Crear una cartera"
  },
  "createAccount": {
    "message": "Crear cuenta"
  },
  "createPassword": {
    "message": "Crear contraseña"
  },
  "currencyConversion": {
    "message": "Conversión de moneda"
  },
  "currencySymbol": {
    "message": "Símbolo de moneda"
  },
  "currencySymbolDefinition": {
    "message": "El símbolo bursátil que se muestra para la moneda de esta red."
  },
  "currentAccountNotConnected": {
    "message": "La cuenta actual no está conectada"
  },
  "currentExtension": {
    "message": "Página de extensión actual"
  },
  "currentLanguage": {
    "message": "Idioma actual"
  },
  "customGas": {
    "message": "Personalizar gas"
  },
  "customGasSubTitle": {
    "message": "Aumentar la cuota puede disminuir los tiempos de procesamiento, pero no está garantizado."
  },
  "customRPC": {
    "message": "RPC personalizada"
  },
  "customSpendLimit": {
    "message": "Límite de gastos personalizado"
  },
  "customToken": {
    "message": "Token personalizado"
  },
  "dataBackupFoundInfo": {
    "message": "Se crearon copias de seguridad de algunos de los datos de la cuenta durante una instalación anterior de MetaMask. Esto podría incluir configuraciones, contactos y tokens. ¿Le gustaría restaurar estos datos ahora?"
  },
  "decimal": {
    "message": "Decimales del token"
  },
  "decimalsMustZerotoTen": {
    "message": "Los decimales deben ser al menos 0 y no más de 36."
  },
  "decrypt": {
    "message": "Descifrar"
  },
  "decryptCopy": {
    "message": "Copiar mensaje cifrado"
  },
  "decryptInlineError": {
    "message": "Este mensaje no se puede descifrar debido al error: $1",
    "description": "$1 is error message"
  },
  "decryptMessageNotice": {
    "message": "$1 quisiera leer este mensaje para completar la acción",
    "description": "$1 is the web3 site name"
  },
  "decryptMetamask": {
    "message": "Descifrar mensaje"
  },
  "decryptRequest": {
    "message": "Descifrar solicitud"
  },
  "defaultNetwork": {
    "message": "La red predeterminada para las transacciones de ether es la red principal."
  },
  "delete": {
    "message": "Eliminar"
  },
  "deleteAccount": {
    "message": "Eliminar cuenta"
  },
  "deleteNetwork": {
    "message": "¿Eliminar red?"
  },
  "deleteNetworkDescription": {
    "message": "¿Está seguro de que quiere eliminar esta red?"
  },
  "depositEther": {
    "message": "Depositar ether"
  },
  "details": {
    "message": "Detalles"
  },
  "directDepositEther": {
    "message": "Depositar ether directamente"
  },
  "directDepositEtherExplainer": {
    "message": "Si ya tiene algunos ethers, la forma más rápida de tenerlos en la cartera nueva es mediante depósito directo."
  },
  "disconnect": {
    "message": "Desconectar"
  },
  "disconnectAllAccounts": {
    "message": "Desconectar todas las cuentas"
  },
  "disconnectAllAccountsConfirmationDescription": {
    "message": "¿Está seguro de que se quiere desconectar? Podría perder la funcionalidad del sitio."
  },
  "disconnectPrompt": {
    "message": "Desconectar $1"
  },
  "disconnectThisAccount": {
    "message": "Desconectar esta cuenta"
  },
  "dismiss": {
    "message": "Ignorar"
  },
  "dismissReminderDescriptionField": {
    "message": "Active esta opción para ignorar el recordatorio de respaldo de la frase de recuperación. Le recomendamos que respalde la frase secreta de recuperación para evitar la pérdida de fondos."
  },
  "dismissReminderField": {
    "message": "Ignorar el recordatorio de respaldo de la frase de recuperación"
  },
  "domain": {
    "message": "Dominio"
  },
  "done": {
    "message": "Hecho"
  },
  "dontShowThisAgain": {
    "message": "No volver a mostrar"
  },
  "downloadGoogleChrome": {
    "message": "Descargar Google Chrome"
  },
  "downloadSecretBackup": {
    "message": "Descargue esta frase secreta de respaldo y guárdela en un medio de almacenamiento o disco duro externo cifrado."
  },
  "downloadStateLogs": {
    "message": "Descargar registros de estado"
  },
  "dropped": {
    "message": "Abandonado"
  },
  "edit": {
    "message": "Editar"
  },
  "editContact": {
    "message": "Editar contacto"
  },
  "editNonceField": {
    "message": "Editar nonce"
  },
  "editNonceMessage": {
    "message": "Esta es una función avanzada, úsela con precaución."
  },
  "editPermission": {
    "message": "Editar permiso"
  },
  "encryptionPublicKeyNotice": {
    "message": "$1 quisiera su clave pública de cifrado. Al aceptar, este sitio podrá redactar mensajes cifrados para usted.",
    "description": "$1 is the web3 site name"
  },
  "encryptionPublicKeyRequest": {
    "message": "Solicitar clave pública de cifrado"
  },
  "endOfFlowMessage1": {
    "message": "Pasó la prueba. Es importante que guarde la frase secreta de recuperación en un lugar seguro."
  },
  "endOfFlowMessage10": {
    "message": "Todo listo"
  },
  "endOfFlowMessage2": {
    "message": "Sugerencias de almacenamiento seguro"
  },
  "endOfFlowMessage3": {
    "message": "Guarde una copia de seguridad en varios lugares."
  },
  "endOfFlowMessage4": {
    "message": "No comparta la frase con nadie."
  },
  "endOfFlowMessage5": {
    "message": "Tenga cuidado con el phishing. MetaMask nunca le pedirá la frase secreta de recuperación sin anticipárselo."
  },
  "endOfFlowMessage6": {
    "message": "Si necesita volver a crear una copia de seguridad de la frase secreta de recuperación, puede encontrarla en Configuración -> Seguridad."
  },
  "endOfFlowMessage8": {
    "message": "MetaMask no puede recuperar la frase secreta de recuperación."
  },
  "endOfFlowMessage9": {
    "message": "Obtenga más información."
  },
  "endpointReturnedDifferentChainId": {
    "message": "El punto de conexión devolvió un id. de cadena diferente: $1",
    "description": "$1 is the return value of eth_chainId from an RPC endpoint"
  },
  "ensNotFoundOnCurrentNetwork": {
    "message": "El nombre de ENS no se encuentra en la red actual. Intente cambiar a la red principal de Ethereum."
  },
  "ensRegistrationError": {
    "message": "Error en el registro del nombre de ENS"
  },
  "enterAnAlias": {
    "message": "Escribir un alias"
  },
  "enterMaxSpendLimit": {
    "message": "Escribir límite máximo de gastos"
  },
  "enterPassword": {
    "message": "Escribir contraseña"
  },
  "enterPasswordContinue": {
    "message": "Escribir contraseña para continuar"
  },
  "errorCode": {
    "message": "Código: $1",
    "description": "Displayed error code for debugging purposes. $1 is the error code"
  },
  "errorDetails": {
    "message": "Detalles del error",
    "description": "Title for collapsible section that displays error details for debugging purposes"
  },
  "errorMessage": {
    "message": "Mensaje: $1",
    "description": "Displayed error message for debugging purposes. $1 is the error message"
  },
  "errorName": {
    "message": "Código: $1",
    "description": "Displayed error name for debugging purposes. $1 is the error name"
  },
  "errorPageMessage": {
    "message": "Vuelva a cargar la página para intentarlo de nuevo o comuníquese con soporte técnico $1.",
    "description": "Message displayed on generic error page in the fullscreen or notification UI, $1 is a clickable link with text defined by the 'here' key. The link will open to a form where users can file support tickets."
  },
  "errorPagePopupMessage": {
    "message": "Cierre la ventana emergente y vuelva a abrirla para intentarlo de nuevo o comuníquese con soporte técnico $1.",
    "description": "Message displayed on generic error page in the popup UI, $1 is a clickable link with text defined by the 'here' key. The link will open to a form where users can file support tickets."
  },
  "errorPageTitle": {
    "message": "MetaMask encontró un error",
    "description": "Title of generic error page"
  },
  "errorStack": {
    "message": "Pila:",
    "description": "Title for error stack, which is displayed for debugging purposes"
  },
  "estimatedProcessingTimes": {
    "message": "Tiempos de procesamiento estimados"
  },
  "ethGasPriceFetchWarning": {
    "message": "Se muestra el precio del gas de respaldo, ya que el servicio para calcular el precio del gas principal no se encuentra disponible en este momento."
  },
  "eth_accounts": {
    "message": "Ver las direcciones de las cuentas permitidas (requerido)",
    "description": "The description for the `eth_accounts` permission"
  },
  "ethereumPublicAddress": {
    "message": "Dirección pública de Ethereum"
  },
  "etherscan": {
    "message": "Etherscan"
  },
  "etherscanView": {
    "message": "Ver cuenta en Etherscan"
  },
  "expandView": {
    "message": "Expandir vista"
  },
  "exportPrivateKey": {
    "message": "Exportar clave privada"
  },
  "externalExtension": {
    "message": "Extensión externa"
  },
  "extraApprovalGas": {
    "message": "+$1 gas por aprobación",
    "description": "Expresses an additional gas amount the user will have to pay, on top of some other displayed amount. $1 is a decimal amount of gas"
  },
  "failed": {
    "message": "Con errores"
  },
  "failedToFetchChainId": {
    "message": "No se pudo capturar el id. de cadena. ¿La dirección URL de RPC es correcta?"
  },
  "failureMessage": {
    "message": "Se produjo un error y no pudimos completar la acción"
  },
  "fast": {
    "message": "Rápido"
  },
  "fastest": {
    "message": "El más rápido"
  },
  "feeAssociatedRequest": {
    "message": "Esta solicitud tiene asociada una cuota."
  },
  "fiat": {
    "message": "Fiduciaria",
    "description": "Exchange type"
  },
  "fileImportFail": {
    "message": "¿No funciona la importación del archivo? Haga clic aquí.",
    "description": "Helps user import their account from a JSON file"
  },
  "forbiddenIpfsGateway": {
    "message": "Puerta de enlace de IPFS prohibida: especifique una puerta de enlace de CID"
  },
  "forgetDevice": {
    "message": "Olvidar este dispositivo"
  },
  "from": {
    "message": "De"
  },
  "fromAddress": {
    "message": "De: $1",
    "description": "$1 is the address to include in the From label. It is typically shortened first using shortenAddress"
  },
  "functionApprove": {
    "message": "Función: Aprobar"
  },
  "functionType": {
    "message": "Tipo de función"
  },
  "gasLimit": {
    "message": "Límite de gas"
  },
  "gasLimitInfoTooltipContent": {
    "message": "El límite de gas es la cantidad máxima de unidades de gas que está dispuesto a gastar."
  },
  "gasLimitTooLow": {
    "message": "El límite de gas debe ser al menos 21 000"
  },
  "gasLimitTooLowWithDynamicFee": {
    "message": "El límite de gas debe ser al menos $1",
    "description": "$1 is the custom gas limit, in decimal."
  },
  "gasPrice": {
    "message": "Precio de gas (GWEI)"
  },
  "gasPriceExcessive": {
    "message": "Su cuota de gas es demasiado alta. Considere reducir el importe."
  },
  "gasPriceExcessiveInput": {
    "message": "El precio del gas es excesivo"
  },
  "gasPriceExtremelyLow": {
    "message": "Precio de gas extremadamente bajo"
  },
  "gasPriceFetchFailed": {
    "message": "Se produjo un error al calcular el precio del gas debido a una falla en la red."
  },
  "gasPriceInfoTooltipContent": {
    "message": "El precio de gas especifica la cantidad de ethers que está dispuesto a pagar por cada unidad de gas."
  },
  "gasUsed": {
    "message": "Gas usado"
  },
  "gdprMessage": {
    "message": "Estos datos son agregados y, por lo tanto, son anónimos para los fines del Reglamento General de Protección de Datos (UE) 2016/679. Para obtener más información relacionada con nuestras prácticas de seguridad, consulte $1.",
    "description": "$1 refers to the gdprMessagePrivacyPolicy message, the translation of which is meant to be used exclusively in the context of gdprMessage"
  },
  "gdprMessagePrivacyPolicy": {
    "message": "Política de privacidad aquí",
    "description": "this translation is intended to be exclusively used as the replacement for the $1 in the gdprMessage translation"
  },
  "general": {
    "message": "General"
  },
  "generalSettingsDescription": {
    "message": "Conversión de moneda, moneda principal, idioma, Blockies Identicon"
  },
  "getEther": {
    "message": "Obtener ether"
  },
  "getEtherFromFaucet": {
    "message": "Obtener ether de un faucet para $1",
    "description": "Displays network name for Ether faucet"
  },
  "getStarted": {
    "message": "Empezar"
  },
  "goerli": {
    "message": "Red de prueba Goerli"
  },
  "happyToSeeYou": {
    "message": "Nos alegra verlo."
  },
  "hardware": {
    "message": "Hardware"
  },
  "hardwareWalletConnected": {
    "message": "Cartera de hardware conectada"
  },
  "hardwareWalletLegacyDescription": {
    "message": "(legacy)",
    "description": "Text representing the MEW path"
  },
  "hardwareWalletSupportLinkConversion": {
    "message": "Haga clic aquí"
  },
  "hardwareWallets": {
    "message": "Conectar una cartera de hardware"
  },
  "hardwareWalletsMsg": {
    "message": "Seleccione una cartera de hardware que desee usar con MetaMask."
  },
  "here": {
    "message": "aquí",
    "description": "as in -click here- for more information (goes with troubleTokenBalances)"
  },
  "hexData": {
    "message": "Datos hexadecimales"
  },
  "hide": {
    "message": "Ocultar"
  },
  "hideTokenPrompt": {
    "message": "¿Ocultar token?"
  },
  "hideTokenSymbol": {
    "message": "Ocultar $1",
    "description": "$1 is the symbol for a token (e.g. 'DAI')"
  },
  "hideZeroBalanceTokens": {
    "message": "Ocultar tokens sin saldo"
  },
  "history": {
    "message": "Historial"
  },
  "import": {
    "message": "Importar",
    "description": "Button to import an account from a selected file"
  },
  "importAccount": {
    "message": "Importar cuenta"
  },
  "importAccountLinkText": {
    "message": "importar con la frase secreta de recuperación"
  },
  "importAccountMsg": {
    "message": " Las cuentas importadas no se asociarán con la frase secreta de recuperación de la cuenta original de MetaMask. Más información sobre las cuentas importadas "
  },
  "importAccountSeedPhrase": {
    "message": "Importar una cuenta con la frase secreta de recuperación"
  },
  "importWallet": {
    "message": "Importar cartera"
  },
  "importYourExisting": {
    "message": "Importar la cartera existente con una frase secreta de recuperación"
  },
  "imported": {
    "message": "Importado",
    "description": "status showing that an account has been fully loaded into the keyring"
  },
  "infuraBlockedNotification": {
    "message": "MetaMask no se pudo conectar al host de la cadena de bloques. Revise las razones posibles $1.",
    "description": "$1 is a clickable link with with text defined by the 'here' key"
  },
  "initialTransactionConfirmed": {
    "message": "La red confirmó la transacción inicial. Haga clic en Aceptar para volver."
  },
  "insufficientBalance": {
    "message": "Saldo insuficiente."
  },
  "insufficientFunds": {
    "message": "Fondos insuficientes."
  },
  "insufficientTokens": {
    "message": "Tokens insuficientes."
  },
  "invalidAddress": {
    "message": "Dirección no válida"
  },
  "invalidAddressRecipient": {
    "message": "La dirección del destinatario no es válida"
  },
  "invalidAddressRecipientNotEthNetwork": {
    "message": "No es una red ETH; configurar en minúsculas"
  },
  "invalidBlockExplorerURL": {
    "message": "Dirección URL del explorador de bloques no válida"
  },
  "invalidChainIdTooBig": {
    "message": "Identificador de cadena no válido. El identificador de cadena es demasiado grande."
  },
  "invalidCustomNetworkAlertContent1": {
    "message": "Es necesario volver a especificar el id. de la cadena para la red virtual “$1”.",
    "description": "$1 is the name/identifier of the network."
  },
  "invalidCustomNetworkAlertContent2": {
    "message": "Para protegerlo de proveedores de red malintencionados o defectuosos, ahora se requieren id. de cadena para todas las redes personalizadas."
  },
  "invalidCustomNetworkAlertContent3": {
    "message": "Vaya a Configuración > Red y especifique el id. de cadena. Puede encontrar los id. de cadena de las redes más populares en $1.",
    "description": "$1 is a link to https://chainid.network"
  },
  "invalidCustomNetworkAlertTitle": {
    "message": "Red personalizada no válida"
  },
  "invalidHexNumber": {
    "message": "Número hexadecimal no válido."
  },
  "invalidHexNumberLeadingZeros": {
    "message": "Número hexadecimal no válido. Quite todos los ceros iniciales."
  },
  "invalidIpfsGateway": {
    "message": "Puerta de enlace de IPFS no válida: el valor debe ser una dirección URL válida"
  },
  "invalidNumber": {
    "message": "Número no válido. Escriba un número decimal o un número hexadecimal con el prefijo “0x”."
  },
  "invalidNumberLeadingZeros": {
    "message": "Número no válido. Quite todos los ceros iniciales."
  },
  "invalidRPC": {
    "message": "Dirección URL de RPC no válida"
  },
  "invalidSeedPhrase": {
    "message": "Frase secreta de recuperación no válida"
  },
  "ipfsGateway": {
    "message": "Puerta de enlace de IPFS"
  },
  "ipfsGatewayDescription": {
    "message": "Escriba la dirección URL de la puerta de enlace de IPFS CID para usar la resolución de contenido de ENS."
  },
  "jsonFile": {
    "message": "Archivo JSON",
    "description": "format for importing an account"
  },
  "knownAddressRecipient": {
    "message": "Dirección de contrato conocida."
  },
  "knownTokenWarning": {
    "message": "Esta acción editará tokens que ya estén enumerados en la cartera y que se pueden usar para engañarlo. Apruebe solo si está seguro de que quiere cambiar lo que representan estos tokens."
  },
  "kovan": {
    "message": "Red de prueba Kovan"
  },
  "lastConnected": {
    "message": "Última conexión"
  },
  "learnMore": {
    "message": "Más información"
  },
  "ledgerAccountRestriction": {
    "message": "Debe usar su última cuenta antes de poder agregar una nueva."
  },
  "ledgerLiveAdvancedSetting": {
    "message": "Utilizar Ledger Live"
  },
  "ledgerLiveAdvancedSettingDescription": {
    "message": "El nuevo puente Ledger Live le permite utilizar su Ledger de forma más sencilla.  Disponible solo en Google Chrome."
  },
  "ledgerLiveApp": {
    "message": "Aplicación de Ledger Live"
  },
  "ledgerLocked": {
    "message": "No se pudo establecer la conexión con el dispositivo Ledger. Asegúrese de que el dispositivo está desbloqueado y que la aplicación de Ethereum está abierta."
  },
  "ledgerTimeout": {
    "message": "Ledger Live tardó mucho en responder o se excedió el tiempo de espera de la conexión. Asegúrese de que la aplicación de Ledger Live está abierta y que su dispositivo está desbloqueado."
  },
  "letsGoSetUp": {
    "message": "Sí, vamos a establecer la configuración."
  },
  "likeToAddTokens": {
    "message": "¿Le gustaría agregar estos tokens?"
  },
  "links": {
    "message": "Vínculos"
  },
  "loadMore": {
    "message": "Cargar más"
  },
  "loading": {
    "message": "Cargando…"
  },
  "loadingTokens": {
    "message": "Cargando tokens…"
  },
  "localhost": {
    "message": "Host local 8545"
  },
  "lock": {
    "message": "Bloquear"
  },
  "lockTimeTooGreat": {
    "message": "El tiempo de bloqueo es demasiado largo"
  },
  "mainnet": {
    "message": "Red principal de Ethereum"
<<<<<<< HEAD
=======
  },
  "makeAnotherSwap": {
    "message": "Crear un nuevo canje"
>>>>>>> 2bfc3a09
  },
  "max": {
    "message": "Máx."
  },
  "memo": {
    "message": "memorándum"
  },
  "memorizePhrase": {
    "message": "Memorice esta frase."
  },
  "message": {
    "message": "Mensaje"
  },
  "metaMaskConnectStatusParagraphOne": {
    "message": "Ahora tiene más control sobre las conexiones de su cuenta en MetaMask."
  },
  "metaMaskConnectStatusParagraphThree": {
    "message": "Haga clic en él para administrar las cuentas conectadas."
  },
  "metaMaskConnectStatusParagraphTwo": {
    "message": "El botón de estado de la conexión muestra si el sitio web que visita está conectado a la cuenta seleccionada actualmente."
  },
  "metamaskDescription": {
    "message": "Conectándolo a Ethereum y a la Web descentralizada."
  },
  "metamaskSwapsOfflineDescription": {
    "message": "MetaMask Swaps está en mantenimiento. Vuelva a comprobarlo más tarde."
  },
  "metamaskVersion": {
    "message": "Versión de MetaMask"
  },
  "metametricsCommitmentsAllowOptOut": {
    "message": "Permitirle siempre optar por no participar a través de Configuración"
  },
  "metametricsCommitmentsBoldNever": {
    "message": "Nunca",
    "description": "This string is localized separately from some of the commitments so that we can bold it"
  },
  "metametricsCommitmentsIntro": {
    "message": "MetaMask…"
  },
  "metametricsCommitmentsNeverCollectIP": {
    "message": "$1 recopilará su dirección IP completa",
    "description": "The $1 is the bolded word 'Never', from 'metametricsCommitmentsBoldNever'"
  },
  "metametricsCommitmentsNeverCollectKeysEtc": {
    "message": "$1 recopilará claves, direcciones, transacciones, saldos, hashes o cualquier otra información personal",
    "description": "The $1 is the bolded word 'Never', from 'metametricsCommitmentsBoldNever'"
  },
  "metametricsCommitmentsNeverSellDataForProfit": {
    "message": "$1 venderá datos con afán de lucro. ¡Jamás!",
    "description": "The $1 is the bolded word 'Never', from 'metametricsCommitmentsBoldNever'"
  },
  "metametricsCommitmentsSendAnonymizedEvents": {
    "message": "Enviar eventos de vistas de página y clics anónimos"
  },
  "metametricsHelpImproveMetaMask": {
    "message": "Ayúdenos a mejorar MetaMask"
  },
  "metametricsOptInDescription": {
    "message": "A MetaMask le gustaría recopilar datos de uso para entender mejor cómo los usuarios interactúan con la extensión. Estos datos se usarán para mejorar de manera continua la usabilidad y la experiencia de usuario de nuestro producto y del ecosistema de Ethereum."
  },
  "mismatchedChain": {
    "message": "Los detalles de la red de este identificador de cadena no coinciden con nuestros registros. Antes de continuar, le recomendamos que $1.",
    "description": "$1 is a clickable link with text defined by the 'mismatchedChainLinkText' key"
  },
  "mismatchedChainLinkText": {
    "message": "verifique los detalles de la red",
    "description": "Serves as link text for the 'mismatchedChain' key. This text will be embedded inside the translation for that key."
  },
  "mobileSyncText": {
    "message": "Escriba su contraseña para confirmar que es usted."
  },
  "mustSelectOne": {
    "message": "Debe seleccionar al menos 1 token."
  },
  "myAccounts": {
    "message": "Mis cuentas"
  },
  "name": {
    "message": "Nombre"
  },
  "needEtherInWallet": {
    "message": "Para interactuar con aplicaciones descentralizadas mediante MetaMask, necesitará ethers en su cartera."
  },
  "needHelp": {
    "message": "¿Necesita ayuda? Comuníquese con $1",
    "description": "$1 represents `needHelpLinkText`, the text which goes in the help link"
  },
  "needHelpLinkText": {
    "message": "Soporte de MetaMask"
  },
  "needImportFile": {
    "message": "Debe seleccionar un archivo para la importación.",
    "description": "User is important an account and needs to add a file to continue"
  },
  "negativeETH": {
    "message": "No se pueden enviar cantidades negativas de ETH."
  },
  "networkDetails": {
    "message": "Detalles de la red"
  },
  "networkName": {
    "message": "Nombre de la red"
  },
  "networkNameBSC": {
    "message": "BSC"
  },
  "networkNameDefinition": {
    "message": "El nombre asociado a esta red."
  },
  "networkNameEthereum": {
    "message": "Ethereum"
  },
  "networkNameTestnet": {
    "message": "Red de prueba"
  },
  "networkSettingsChainIdDescription": {
    "message": "El id. de la cadena se usa para firmar transacciones. Debe coincidir con el id. de la cadena que devuelve la red. Puede escribir un número decimal o un número hexadecimal con el prefijo “0x”, pero el número se mostrará en decimal."
  },
  "networkSettingsDescription": {
    "message": "Agregar y editar redes RPC personalizadas"
  },
  "networkURL": {
    "message": "Dirección URL de la red"
  },
  "networkURLDefinition": {
    "message": "La dirección URL que se utilizó para acceder a esta red."
  },
  "networks": {
    "message": "Redes"
  },
  "nevermind": {
    "message": "No es importante"
  },
  "newAccount": {
    "message": "Cuenta nueva"
  },
  "newAccountDetectedDialogMessage": {
    "message": "Se detectó una dirección nueva. Haga clic aquí para agregarla a la libreta de direcciones."
  },
  "newAccountNumberName": {
    "message": "Cuenta $1",
    "description": "Default name of next account to be created on create account screen"
  },
  "newContact": {
    "message": "Contacto nuevo"
  },
  "newContract": {
    "message": "Contrato nuevo"
  },
  "newNetwork": {
    "message": "Red nueva"
  },
  "newPassword": {
    "message": "Contraseña nueva (mín. de 8 caracteres)"
  },
  "newToMetaMask": {
    "message": "¿Es nuevo en MetaMask?"
  },
  "newTotal": {
    "message": "Total nuevo"
  },
  "newTransactionFee": {
    "message": "Cuota de transacción nueva"
  },
  "next": {
    "message": "Siguiente"
  },
  "nextNonceWarning": {
    "message": "El nonce es superior al nonce sugerido de $1",
    "description": "The next nonce according to MetaMask's internal logic"
  },
  "noAccountsFound": {
    "message": "No se encuentran cuentas para la consulta de búsqueda determinada"
  },
  "noAddressForName": {
    "message": "No se estableció ninguna dirección para este nombre."
  },
  "noAlreadyHaveSeed": {
    "message": "No, ya tengo una frase secreta de recuperación"
  },
  "noConversionRateAvailable": {
    "message": "No hay tasa de conversión disponible"
  },
  "noThanks": {
    "message": "No, gracias"
  },
  "noTransactions": {
    "message": "No tiene transacciones"
  },
  "noWebcamFound": {
    "message": "No se encontró la cámara web del equipo. Vuelva a intentarlo."
  },
  "noWebcamFoundTitle": {
    "message": "No se encontró cámara web"
  },
  "nonce": {
    "message": "Nonce"
  },
  "nonceField": {
    "message": "Personalizar nonce de transacción"
  },
  "nonceFieldDescription": {
    "message": "Active esta opción para cambiar el nonce (número de transacción) en las pantallas de confirmación. Esta es una función avanzada, úsela con precaución."
  },
  "nonceFieldHeading": {
    "message": "Nonce personalizado"
  },
  "notCurrentAccount": {
    "message": "¿Esta es la cuenta correcta? Es distinta de la cuenta seleccionada actualmente en la cartera"
  },
  "notEnoughGas": {
    "message": "No hay gas suficiente"
  },
  "notifications1Description": {
    "message": "Los usuarios de la aplicación móvil de MetaMask ahora pueden canjear tokens en su cartera móvil. Escanee el código QR para obtener la aplicación móvil y comience a canjear.",
    "description": "Description of a notification in the 'See What's New' popup. Describes the swapping on mobile feature."
  },
  "notifications1Title": {
    "message": "¡El canje en dispositivos móviles ya está aquí!",
    "description": "Title for a notification in the 'See What's New' popup. Tells users that they can now use MetaMask Swaps on Mobile."
  },
  "notifications3ActionText": {
    "message": "Leer más",
    "description": "The 'call to action' on the button, or link, of the 'Stay secure' notification. Upon clicking, users will be taken to a page about security on the metamask support website."
  },
  "notifications3Description": {
    "message": "Manténgase al día con las mejores prácticas de seguridad de MetaMask y reciba los últimos consejos sobre seguridad del soporte técnico oficial de MetaMask.",
    "description": "Description of a notification in the 'See What's New' popup. Describes the information they can get on security from the linked support page."
  },
  "notifications3Title": {
    "message": "Mantenerse protegido",
    "description": "Title for a notification in the 'See What's New' popup. Encourages users to consider security."
  },
  "notifications4ActionText": {
    "message": "Iniciar canje",
    "description": "The 'call to action' on the button, or link, of the 'Swap on Binance Smart Chain!' notification. Upon clicking, users will be taken to a page where then can swap tokens on Binance Smart Chain."
  },
  "notifications4Description": {
    "message": "Obtenga los mejores precios en los canjes de tokens dentro de su cartera. MetaMask ahora lo conecta con varios agregadores de intercambio descentralizado y creadores de mercado profesionales en Binance Smart Chain.",
    "description": "Description of a notification in the 'See What's New' popup."
  },
  "notifications4Title": {
    "message": "Canjear en Binance Smart Chain",
    "description": "Title for a notification in the 'See What's New' popup. Encourages users to do swaps on Binance Smart Chain."
  },
  "notifications5Description": {
    "message": "Su \"frase de recuperación\" ahora se llama \"frase secreta de recuperación.\"",
    "description": "Description of a notification in the 'See What's New' popup. Describes the seed phrase wording update."
  },
  "ofTextNofM": {
    "message": "de"
  },
  "off": {
    "message": "Desactivado"
  },
  "offlineForMaintenance": {
    "message": "Sin conexión por mantenimiento"
  },
  "ok": {
    "message": "Aceptar"
  },
  "on": {
    "message": "Activado"
  },
  "onboardingReturnNotice": {
    "message": "\"$1\" cerrará esta pestaña y lo dirigirá de nuevo a $2",
    "description": "Return the user to the site that initiated onboarding"
  },
  "onlyAddTrustedNetworks": {
    "message": "Un proveedor de red malintencionado puede mentir sobre el estado de la cadena de bloques y registrar su actividad de red. Agregue solo redes personalizadas de confianza."
  },
  "onlyAvailableOnMainnet": {
    "message": "Solo disponible en la red principal"
  },
  "onlyConnectTrust": {
    "message": "Conéctese solo con sitios de confianza."
  },
  "optionalBlockExplorerUrl": {
    "message": "Dirección URL del explorador de bloques (opcional)"
  },
  "optionalCurrencySymbol": {
    "message": "Símbolo de moneda (opcional)"
  },
  "origin": {
    "message": "Origen"
  },
  "parameters": {
    "message": "Parámetros"
  },
  "participateInMetaMetrics": {
    "message": "Participar en MetaMetrics"
  },
  "participateInMetaMetricsDescription": {
    "message": "Participe en MetaMetrics para ayudarnos a mejorar MetaMask"
  },
  "password": {
    "message": "Contraseña"
  },
  "passwordNotLongEnough": {
    "message": "La contraseña no es suficientemente larga"
  },
  "passwordsDontMatch": {
    "message": "Las contraseñas no coinciden"
  },
  "pastePrivateKey": {
    "message": "Pegue aquí la cadena de clave privada:",
    "description": "For importing an account from a private key"
  },
  "pending": {
    "message": "Pendiente"
  },
  "permissionCheckedIconDescription": {
    "message": "Aprobó este permiso"
  },
  "permissionUncheckedIconDescription": {
    "message": "No aprobó este permiso"
  },
  "permissions": {
    "message": "Permisos"
  },
  "personalAddressDetected": {
    "message": "Se detectó una dirección personal. Ingrese la dirección de contrato del token."
  },
  "plusXMore": {
    "message": "+ $1 más",
    "description": "$1 is a number of additional but unshown items in a list- this message will be shown in place of those items"
  },
  "prev": {
    "message": "Ant."
  },
  "primaryCurrencySetting": {
    "message": "Moneda principal"
  },
  "primaryCurrencySettingDescription": {
    "message": "Seleccione Nativa para dar prioridad a mostrar los valores en la moneda nativa de la cadena (p. ej., ETH). Seleccione Fiduciaria para dar prioridad a mostrar los valores en la moneda fiduciaria seleccionada."
  },
  "privacyMsg": {
    "message": "Política de privacidad"
  },
  "privateKey": {
    "message": "Clave privada",
    "description": "select this type of file to use to import an account"
  },
  "privateKeyWarning": {
    "message": "Advertencia: No revele esta clave. Cualquier persona que tenga sus claves privadas podría robar los activos de su cuenta."
  },
  "privateNetwork": {
    "message": "Red privada"
  },
  "proposedApprovalLimit": {
    "message": "Límite de aprobación propuesto"
  },
  "provide": {
    "message": "Proporcionar"
  },
  "publicAddress": {
    "message": "Dirección pública"
  },
  "queue": {
    "message": "Cola"
  },
  "queued": {
    "message": "En cola"
  },
  "readdToken": {
    "message": "Puede volver a agregar este token en el futuro desde “Agregar token” en el menú de opciones de las cuentas."
  },
  "receive": {
    "message": "Recibir"
  },
  "recents": {
    "message": "Recientes"
  },
  "recipientAddress": {
    "message": "Dirección del destinatario"
  },
  "recipientAddressPlaceholder": {
    "message": "Búsqueda, dirección pública (0x) o ENS"
  },
  "reject": {
    "message": "Rechazar"
  },
  "rejectAll": {
    "message": "Rechazar todo"
  },
  "rejectTxsDescription": {
    "message": "Está a punto de rechazar $1 transacciones en lote."
  },
  "rejectTxsN": {
    "message": "Rechazar $1 transacciones"
  },
  "rejected": {
    "message": "Rechazado"
  },
  "remindMeLater": {
    "message": "Recordarme más adelante"
  },
  "remove": {
    "message": "Quitar"
  },
  "removeAccount": {
    "message": "Quitar cuenta"
  },
  "removeAccountDescription": {
    "message": "Esta cuenta se quitará de la cartera. Antes de continuar, asegúrese de tener la frase secreta de recuperación original o la clave privada de esta cuenta importada. Puede importar o crear cuentas nuevamente desde el menú desplegable de la cuenta."
  },
  "requestsAwaitingAcknowledgement": {
    "message": "solicitudes en espera de confirmación"
  },
  "required": {
    "message": "Requerido"
  },
  "reset": {
    "message": "Restablecer"
  },
  "resetAccount": {
    "message": "Restablecer cuenta"
  },
  "resetAccountDescription": {
    "message": "Restablecer la cuenta borrará el historial de transacciones. Esto no cambiará los saldos de las cuentas ni se le pedirá que vuelva a escribir la frase secreta de recuperación."
  },
  "restore": {
    "message": "Restaurar"
  },
  "restoreAccountWithSeed": {
    "message": "Restaurar la cuenta con la frase secreta de recuperación"
  },
  "restoreWalletPreferences": {
    "message": "Se encontró una copia de seguridad de los datos de $1. ¿Desea restaurar las preferencias de cartera?",
    "description": "$1 is the date at which the data was backed up"
  },
  "retryTransaction": {
    "message": "Reintentar transacción"
  },
  "reusedTokenNameWarning": {
    "message": "Un token reutiliza un símbolo de otro token que se le muestra. Esto puede ser confuso o engañoso."
  },
  "revealSeedWords": {
    "message": "Revelar frase secreta de recuperación"
  },
  "revealSeedWordsDescription": {
    "message": "Si alguna vez cambia de explorador o de equipo, necesitará esta frase secreta de recuperación para acceder a sus cuentas. Guárdela en un lugar seguro y secreto."
  },
  "revealSeedWordsTitle": {
    "message": "Frase secreta de recuperación"
  },
  "revealSeedWordsWarning": {
    "message": "Estas palabras pueden usarse para robar todas sus cuentas."
  },
  "revealSeedWordsWarningTitle": {
    "message": "NO comparta esta frase con nadie."
  },
  "rinkeby": {
    "message": "Red de prueba Rinkeby"
  },
  "ropsten": {
    "message": "Red de prueba Ropsten"
  },
  "rpcUrl": {
    "message": "Nueva dirección URL de RPC"
  },
  "save": {
    "message": "Guardar"
  },
  "saveAsCsvFile": {
    "message": "Guardar como archivo CSV"
  },
  "scanInstructions": {
    "message": "Ponga el código QR frente a la cámara"
  },
  "scanQrCode": {
    "message": "Escanear código QR"
  },
  "scrollDown": {
    "message": "Desplazarse hacia abajo"
  },
  "search": {
    "message": "Buscar"
  },
  "searchAccounts": {
    "message": "Buscar cuentas"
  },
  "searchResults": {
    "message": "Resultados de la búsqueda"
  },
  "searchTokens": {
    "message": "Buscar tokens"
  },
  "secretBackupPhrase": {
    "message": "Frase secreta de respaldo"
  },
  "secretBackupPhraseDescription": {
    "message": "La frase secreta de respaldo facilita la creación de una copia de seguridad y la restauración de su cuenta."
  },
  "secretBackupPhraseWarning": {
    "message": "ADVERTENCIA: No revele su frase de respaldo. Cualquier persona que tenga esta frase puede robarle los ethers."
  },
  "secretPhrase": {
    "message": "Ingrese su frase secreta aquí para restaurar su bóveda."
  },
  "securityAndPrivacy": {
    "message": "Seguridad y privacidad"
  },
  "securitySettingsDescription": {
    "message": "Configuración de privacidad y frase secreta de recuperación de la cartera"
  },
  "seedPhrasePlaceholder": {
    "message": "Separar cada palabra con un solo espacio"
  },
  "seedPhrasePlaceholderPaste": {
    "message": "Pegar la frase secreta de recuperación desde el Portapapeles"
  },
  "seedPhraseReq": {
    "message": "Las frases secretas de recuperación contienen 12, 15, 18, 21 o 24 palabras"
  },
  "selectAHigherGasFee": {
    "message": "Seleccione una cuota de gas más alta para acelerar el procesamiento de la transacción.*"
  },
  "selectAccounts": {
    "message": "Seleccionar cuentas"
  },
  "selectAll": {
    "message": "Seleccionar todo"
  },
  "selectAnAccount": {
    "message": "Seleccionar una cuenta"
  },
  "selectAnAccountAlreadyConnected": {
    "message": "Esta cuenta ya se conectó a MetaMask."
  },
  "selectAnAccountHelp": {
    "message": "Seleccione una cuenta para verla en MetaMask."
  },
  "selectAnAccountHelpDirections": {
    "message": "¿No ve su cuenta? $1",
    "description": "$1 represents the `hardwareWalletSupportLinkConversion` localization key"
  },
  "selectEachPhrase": {
    "message": "Seleccione cada frase para garantizar que sea correcta."
  },
  "selectHdPath": {
    "message": "Seleccione la ruta de acceso al disco duro"
  },
  "selectPathHelp": {
    "message": "Si no ve sus cuentas existentes en Ledger a continuación, intente cambiar de ruta de acceso a \"Legacy (MEW / MyCrypto)\""
  },
  "selectType": {
    "message": "Seleccionar tipo"
  },
  "selectingAllWillAllow": {
    "message": "Seleccionar todo permitirá que este sitio vea todas las cuentas actuales. Asegúrese de que este sitio sea de confianza."
  },
  "send": {
    "message": "Enviar"
  },
  "sendAmount": {
    "message": "Enviar monto"
  },
  "sendSpecifiedTokens": {
    "message": "Enviar $1",
    "description": "Symbol of the specified token"
  },
  "sendTokens": {
    "message": "Enviar tokens"
  },
  "sentEther": {
    "message": "enviar ether"
  },
  "separateEachWord": {
    "message": "Separar cada palabra con un solo espacio"
  },
  "settings": {
    "message": "Configuración"
  },
  "showAdvancedGasInline": {
    "message": "Controles avanzados de gas"
  },
  "showAdvancedGasInlineDescription": {
    "message": "Seleccione esta opción para mostrar el precio del gas y limitar los controles directamente en las pantallas de envío y confirmación."
  },
  "showFiatConversionInTestnets": {
    "message": "Mostrar conversión en redes de prueba"
  },
  "showFiatConversionInTestnetsDescription": {
    "message": "Seleccione esta opción para mostrar la conversión fiduciaria en las redes de prueba"
  },
  "showHexData": {
    "message": "Mostrar datos hexadecimales"
  },
  "showHexDataDescription": {
    "message": "Seleccione esta opción para mostrar el campo de datos hexadecimales en la pantalla de envío"
  },
  "showIncomingTransactions": {
    "message": "Mostrar transacciones entrantes"
  },
  "showIncomingTransactionsDescription": {
    "message": "Seleccione esta opción para usar Etherscan para mostrar las transacciones entrantes en la lista de transacciones"
  },
  "showPermissions": {
    "message": "Mostrar permisos"
  },
  "showPrivateKeys": {
    "message": "Mostrar claves privadas"
  },
  "showSeedPhrase": {
    "message": "Mostrar frase secreta de recuperación"
  },
  "sigRequest": {
    "message": "Solicitud de firma"
  },
  "sign": {
    "message": "Firmar"
  },
  "signNotice": {
    "message": "Firmar este mensaje puede tener \nefectos secundarios peligrosos. Firme solo los mensajes de \nsitios en los que confía totalmente con toda su cuenta.\n Este método peligroso se quitará en una versión futura. "
  },
  "signatureRequest": {
    "message": "Solicitud de firma"
  },
  "signatureRequest1": {
    "message": "Mensaje"
  },
  "signed": {
    "message": "Firmado"
  },
  "slow": {
    "message": "Lento"
  },
  "somethingWentWrong": {
    "message": "Lo lamentamos, se produjo un error."
  },
  "speedUp": {
    "message": "Acelerar"
  },
  "speedUpCancellation": {
    "message": "Acelerar esta cancelación"
  },
  "speedUpTransaction": {
    "message": "Acelerar esta transacción"
  },
  "spendLimitAmount": {
    "message": "Monto de límite de gastos"
  },
  "spendLimitInsufficient": {
    "message": "Límite de gastos insuficiente"
  },
  "spendLimitInvalid": {
    "message": "El límite de gastos no es válido, debe ser un número positivo"
  },
  "spendLimitPermission": {
    "message": "Permiso de límite de gastos"
  },
  "spendLimitRequestedBy": {
    "message": "Límite de gastos solicitado por $1",
    "description": "Origin of the site requesting the spend limit"
  },
  "spendLimitTooLarge": {
    "message": "El límite de gastos es demasiado alto"
  },
  "stateLogError": {
    "message": "Error al recuperar los registros de estado."
  },
  "stateLogFileName": {
    "message": "Registros de estado de MetaMask"
  },
  "stateLogs": {
    "message": "Registros de estado"
  },
  "stateLogsDescription": {
    "message": "Los registros de estado contienen sus direcciones de cuentas públicas y las transacciones enviadas."
  },
  "statusConnected": {
    "message": "Conectado"
  },
  "statusNotConnected": {
    "message": "No conectado"
  },
  "step1LedgerWallet": {
    "message": "Descargar la aplicación de Ledger"
  },
  "step1LedgerWalletMsg": {
    "message": "Descargue y configure la aplicación, e ingrese su contraseña para desbloquear $1.",
    "description": "$1 represents the `ledgerLiveApp` localization value"
  },
  "step1TrezorWallet": {
    "message": "Conectar la cartera Trezor"
  },
  "step1TrezorWalletMsg": {
    "message": "Conecte la cartera directamente al equipo. Para más información sobre el uso de su dispositivo de cartera de hardware, $1",
    "description": "$1 represents the `hardwareWalletSupportLinkConversion` localization key"
  },
  "step2LedgerWallet": {
    "message": "Conectar la cartera Ledger"
  },
  "step2LedgerWalletMsg": {
    "message": "Conecte la cartera directamente al equipo.  Desbloquee su Ledger y abra la aplicación de Ethereum. Para más información sobre el uso de su dispositivo de cartera de hardware, $1.",
    "description": "$1 represents the `hardwareWalletSupportLinkConversion` localization key"
  },
  "storePhrase": {
    "message": "Guarde esta frase en un administrador de contraseñas como 1Password."
  },
  "submit": {
    "message": "Enviar"
  },
  "submitted": {
    "message": "Enviado"
  },
  "support": {
    "message": "Soporte técnico"
  },
  "supportCenter": {
    "message": "Visite nuestro Centro de soporte técnico"
  },
  "swap": {
    "message": "Canjear"
  },
  "swapAdvancedSlippageInfo": {
    "message": "Si el precio cambia entre el momento en que hace el pedido y cuando se confirma, se denomina “desfase”. El canje se cancelará automáticamente si el desfase supera lo establecido en la configuración “max slippage” (desfase máximo)."
  },
  "swapAggregator": {
    "message": "Agregador"
  },
  "swapAllowSwappingOf": {
    "message": "Permitir canje de $1",
    "description": "Shows a user that they need to allow a token for swapping on their hardware wallet"
  },
  "swapAmountReceived": {
    "message": "Monto garantizado"
  },
  "swapAmountReceivedInfo": {
    "message": "Se refiere al monto mínimo que recibirá. Puede recibir más en función del desfase."
  },
  "swapApproval": {
    "message": "Aprobar $1 para canjes",
    "description": "Used in the transaction display list to describe a transaction that is an approve call on a token that is to be swapped.. $1 is the symbol of a token that has been approved."
  },
  "swapApproveNeedMoreTokens": {
    "message": "Necesita $1 más $2 para completar este canje",
    "description": "Tells the user how many more of a given token they need for a specific swap. $1 is an amount of tokens and $2 is the token symbol."
  },
  "swapBetterQuoteAvailable": {
    "message": "Hay una mejor cotización disponible"
  },
  "swapBuildQuotePlaceHolderText": {
    "message": "No hay tokens disponibles que coincidan con $1",
    "description": "Tells the user that a given search string does not match any tokens in our token lists. $1 can be any string of text"
  },
  "swapCheckingQuote": {
    "message": "Comprobando $1",
    "description": "Shown to the user during quote loading. $1 is the name of an aggregator. The message indicates that metamask is currently checking if that aggregator has a trade/quote for their requested swap."
  },
  "swapConfirmWithHwWallet": {
    "message": "Confirmar con la cartera de hardware"
  },
  "swapContractDataDisabledErrorDescription": {
    "message": "En la aplicación de Ethereum en su Ledger, diríjase a \"Configuración\" y habilite los datos de contrato. A continuación, intente canjear de nuevo."
  },
  "swapContractDataDisabledErrorTitle": {
    "message": "Los datos de contrato no se habilitaron en su Ledger"
  },
  "swapCustom": {
    "message": "personalizado"
  },
  "swapDecentralizedExchange": {
    "message": "Intercambio descentralizado"
  },
  "swapEditLimit": {
    "message": "Editar límite"
  },
  "swapEnableDescription": {
    "message": "Esta acción es obligatoria y le da permiso a MetaMask para canjear su $1.",
    "description": "Gives the user info about the required approval transaction for swaps. $1 will be the symbol of a token being approved for swaps."
  },
  "swapEstimatedNetworkFee": {
    "message": "Cuota de red estimada"
  },
  "swapEstimatedNetworkFeeSummary": {
    "message": "“$1” es la cuota real que esperamos que sea. El monto exacto depende de las condiciones de la red.",
    "description": "$1 will be the translation of swapEstimatedNetworkFee, with the font bolded"
  },
  "swapEstimatedNetworkFees": {
    "message": "Cuotas de red estimadas"
  },
  "swapEstimatedNetworkFeesInfo": {
    "message": "Un estimado de la cuota de red que se usará para completar el intercambio. El monto real puede cambiar según las condiciones de la red."
  },
  "swapFailedErrorDescriptionWithSupportLink": {
    "message": "Pueden ocurrir fallas en las transacciones, por lo que estamos aquí para ayudarlo. Si el problema continúa, comuníquese con nuestro soporte al cliente al $1 para recibir ayuda adicional.",
    "description": "This message is shown to a user if their swap fails. The $1 will be replaced by support.metamask.io"
  },
  "swapFailedErrorTitle": {
    "message": "Error al canjear"
  },
  "swapFetchingQuotesErrorDescription": {
    "message": "Se produjo un error. Vuelva a intentarlo o, si el error persiste, póngase en contacto con el soporte al cliente."
  },
  "swapFetchingQuotesErrorTitle": {
    "message": "Error al capturar cotizaciones"
  },
  "swapFetchingTokens": {
    "message": "Capturando tokens…"
  },
  "swapFinalizing": {
    "message": "Finalizando…"
  },
  "swapFromTo": {
    "message": "El canje de $1 por $2",
    "description": "Tells a user that they need to confirm on their hardware wallet a swap of 2 tokens. $1 is a source token and $2 is a destination token"
  },
  "swapGasFeesSplit": {
    "message": "Las cuotas de gas en la pantalla anterior se dividen entre estas dos transacciones."
  },
  "swapHighSlippageWarning": {
    "message": "El monto del desfase es muy alto."
  },
  "swapLowSlippageError": {
    "message": "Es posible que la transacción tenga errores, el desfase máximo es demasiado bajo."
  },
  "swapMaxNetworkFeeInfo": {
    "message": "“$1” es el máximo que gastará. Cuando la red es volátil, puede ser un monto grande.",
    "description": "$1 will be the translation of swapMaxNetworkFees, with the font bolded"
  },
  "swapMaxNetworkFees": {
    "message": "Cuota máxima de red"
  },
  "swapMaxSlippage": {
    "message": "Desfase máximo"
  },
  "swapMetaMaskFee": {
    "message": "Cuota de MetaMask"
  },
  "swapMetaMaskFeeDescription": {
    "message": "Buscamos el mejor precio en las fuentes de liquidez más importantes, todo el tiempo. Se incorpora de manera automática a esta cotización una cuota del $1 %.",
    "description": "Provides information about the fee that metamask takes for swaps. $1 is a decimal number."
  },
  "swapNQuotes": {
    "message": "$1 cotizaciones",
    "description": "$1 is the number of quotes that the user can select from when opening the list of quotes on the 'view quote' screen"
  },
  "swapNetworkFeeSummary": {
    "message": "La cuota de red cubre el costo de procesamiento del canje y su almacenamiento en la red de $1. MetaMask no se beneficia de esta cuota."
  },
  "swapNewQuoteIn": {
    "message": "Cotizaciones nuevas en $1",
    "description": "Tells the user the amount of time until the currently displayed quotes are update. $1 is a time that is counting down from 1:00 to 0:00"
  },
  "swapOnceTransactionHasProcess": {
    "message": "Su $1 se agregará a la cuenta una vez que se procese esta transacción.",
    "description": "This message communicates the token that is being transferred. It is shown on the awaiting swap screen. The $1 will be a token symbol."
  },
  "swapPriceDifference": {
    "message": "Está por canjear $1 $2 (~$3) por $4 $5 (~$6).",
    "description": "This message represents the price slippage for the swap.  $1 and $4 are a number (ex: 2.89), $2 and $5 are symbols (ex: ETH), and $3 and $6 are fiat currency amounts."
  },
  "swapPriceDifferenceTitle": {
    "message": "Diferencia de precio de ~$1 %",
    "description": "$1 is a number (ex: 1.23) that represents the price difference."
  },
  "swapProcessing": {
    "message": "Procesamiento"
  },
  "swapQuoteDetails": {
    "message": "Detalles de cotización"
  },
  "swapQuoteDetailsSlippageInfo": {
    "message": "Si el precio cambia entre el momento en que hace el pedido y cuando se confirma, se denomina \"desfase\". El canje se cancelará automáticamente si el desfase supera lo establecido en la configuración \"tolerancia de desfase\"."
  },
  "swapQuoteIncludesRate": {
    "message": "La cotización incluye una cuota de MetaMask de $1 %",
    "description": "Provides information about the fee that metamask takes for swaps. $1 is a decimal number."
  },
  "swapQuoteNofN": {
    "message": "Cotización $1 de $2",
    "description": "A count of loaded quotes shown to the user while they are waiting for quotes to be fetched. $1 is the number of quotes already loaded, and $2 is the total number of quotes to load."
  },
  "swapQuoteSource": {
    "message": "Fuente de la cotización"
  },
  "swapQuotesAreRefreshed": {
    "message": "Las cotizaciones se actualizan con frecuencia para reflejar las condiciones actuales del mercado."
  },
  "swapQuotesExpiredErrorDescription": {
    "message": "Solicite cotizaciones nuevas para tener los costos más recientes."
  },
  "swapQuotesExpiredErrorTitle": {
    "message": "Tiempo de espera de cotizaciones"
  },
  "swapQuotesNotAvailableErrorDescription": {
    "message": "Intente ajustar la configuración de monto o desfase y vuelva a intentarlo."
  },
  "swapQuotesNotAvailableErrorTitle": {
    "message": "No hay cotizaciones disponibles"
  },
  "swapRate": {
    "message": "Tarifa"
  },
  "swapReceiving": {
    "message": "Recibiendo"
  },
  "swapReceivingInfoTooltip": {
    "message": "Este es un valor estimado. El monto exacto depende del desfase."
  },
  "swapRequestForQuotation": {
    "message": "Solicitud de cotización"
  },
  "swapReviewSwap": {
    "message": "Revisar canje"
  },
  "swapSearchForAToken": {
    "message": "Buscar un token"
  },
  "swapSelect": {
    "message": "Seleccionar"
  },
  "swapSelectAQuote": {
    "message": "Seleccionar una cotización"
  },
  "swapSelectAToken": {
    "message": "Seleccionar un token"
  },
  "swapSelectQuotePopoverDescription": {
    "message": "A continuación, se muestran todas las cotizaciones recopiladas de diversas fuentes de liquidez."
  },
  "swapSlippageNegative": {
    "message": "El desfase debe ser mayor o igual que cero"
  },
  "swapSource": {
    "message": "Fuente de liquidez"
  },
  "swapSourceInfo": {
    "message": "Buscamos varias fuentes de liquidez (creadores de mercado profesionales, agregadores y sitios de intercambio) para obtener las mejores tarifas y las cuotas de red más bajas."
  },
  "swapSwapFrom": {
    "message": "Canjear de"
  },
  "swapSwapSwitch": {
    "message": "Intercambiar de y a tokens"
  },
  "swapSwapTo": {
    "message": "Canjear a"
  },
  "swapThisWillAllowApprove": {
    "message": "Esto permitirá canjear $1."
  },
  "swapToConfirmWithHwWallet": {
    "message": "confirmar con la cartera de hardware"
  },
  "swapTokenAvailable": {
    "message": "Su $1 se agregó a la cuenta.",
    "description": "This message is shown after a swap is successful and communicates the exact amount of tokens the user has received for a swap. The $1 is a decimal number of tokens followed by the token symbol."
  },
  "swapTokenBalanceUnavailable": {
    "message": "No se pudo recuperar su saldo de $1",
    "description": "This message communicates to the user that their balance of a given token is currently unavailable. $1 will be replaced by a token symbol"
  },
  "swapTokenToToken": {
    "message": "Canjear $1 por $2",
    "description": "Used in the transaction display list to describe a swap. $1 and $2 are the symbols of tokens in involved in a swap."
  },
  "swapTokenVerificationMessage": {
    "message": "Siempre confirme la dirección del token en $1.",
    "description": "Points the user to Etherscan as a place they can verify information about a token. $1 is replaced with the translation for \"Etherscan\" followed by an info icon that shows more info on hover."
  },
  "swapTokenVerificationOnlyOneSource": {
    "message": "Solo se verificó en una fuente."
  },
  "swapTokenVerificationSources": {
    "message": "Verificar en $1 fuentes.",
    "description": "Indicates the number of token information sources that recognize the symbol + address. $1 is a decimal number."
  },
  "swapTransactionComplete": {
    "message": "Transacción completa"
  },
  "swapTwoTransactions": {
    "message": "2 transacciones"
  },
  "swapUnknown": {
    "message": "Desconocido"
  },
  "swapUsingBestQuote": {
    "message": "Uso de la mejor cotización"
  },
  "swapVerifyTokenExplanation": {
    "message": "Varios tokens pueden usar el mismo nombre y símbolo. Revise $1 para comprobar que este es el token que busca.",
    "description": "This appears in a tooltip next to the verifyThisTokenOn message. It gives the user more information about why they should check the token on a block explorer. $1 will be the name or url of the block explorer, which will be the translation of 'etherscan' or a block explorer url specified for a custom network."
  },
  "swapYourTokenBalance": {
    "message": "$1 $2 disponible para canje",
    "description": "Tells the user how much of a token they have in their balance. $1 is a decimal number amount of tokens, and $2 is a token symbol"
  },
  "swapZeroSlippage": {
    "message": "0 % de desfase"
  },
  "swapsAdvancedOptions": {
    "message": "Opciones avanzadas"
  },
  "swapsExcessiveSlippageWarning": {
    "message": "El monto del desfase es muy alto, por lo que recibirá una tasa de conversión desfavorable. Disminuya su tolerancia de desfase a un valor menor al 15 %."
  },
  "swapsMaxSlippage": {
    "message": "Tolerancia de desfase"
  },
  "swapsNotEnoughForTx": {
    "message": "No hay $1 suficientes para completar esta transacción",
    "description": "Tells the user that they don't have enough of a token for a proposed swap. $1 is a token symbol"
  },
  "swapsViewInActivity": {
    "message": "Ver en actividad"
  },
  "switchEthereumChainConfirmationDescription": {
    "message": "Esto cambiará la red seleccionada en MetaMask por una red agregada con anterioridad:"
  },
  "switchEthereumChainConfirmationTitle": {
    "message": "¿Le permite a este sitio cambiar la red?"
  },
  "switchLedgerPaths": {
    "message": "Cambiar rutas de acceso al Ledger"
  },
  "switchLedgerPathsText": {
    "message": "Seleccione la ruta de acceso al Ledger para ver otras cuentas"
  },
  "switchNetwork": {
    "message": "Cambiar red"
  },
  "switchNetworks": {
    "message": "Cambiar redes"
  },
  "switchToThisAccount": {
    "message": "Cambiar a esta cuenta"
  },
  "switchingNetworksCancelsPendingConfirmations": {
    "message": "Cambiar de red cancelará todas las confirmaciones pendientes"
  },
  "symbol": {
    "message": "Símbolo"
  },
  "symbolBetweenZeroTwelve": {
    "message": "El símbolo debe tener 11 caracteres o menos."
  },
  "syncWithMobile": {
    "message": "Sincronizar con dispositivo móvil"
  },
  "syncWithMobileBeCareful": {
    "message": "Asegúrese de que nadie vea su pantalla cuando escanee este código"
  },
  "syncWithMobileComplete": {
    "message": "Los datos se sincronizaron correctamente. ¡Disfrute de la aplicación móvil de MetaMask!"
  },
  "syncWithMobileDesc": {
    "message": "Puede sincronizar sus cuentas y su información con el dispositivo móvil. Abra la aplicación móvil de MetaMask, vaya a \"Configuración\" y presione \"Sincronizar desde la extensión del explorador\""
  },
  "syncWithMobileDescNewUsers": {
    "message": "Si acaba de abrir la aplicación móvil de MetaMask por primera vez, siga los pasos que aparecen en el teléfono."
  },
  "syncWithMobileScanThisCode": {
    "message": "Escanear este código con la aplicación móvil de MetaMask"
  },
  "syncWithMobileTitle": {
    "message": "Sincronizar con dispositivo móvil"
  },
  "syncWithThreeBox": {
    "message": "Sincronizar datos con 3Box (experimental)"
  },
  "syncWithThreeBoxDescription": {
    "message": "Active esta opción para crear una copia de seguridad de la configuración con 3Box. Actualmente, esta función es experimental. Úsela bajo su propio riesgo."
  },
  "syncWithThreeBoxDisabled": {
    "message": "3Box se deshabilitó debido a un error durante la sincronización inicial"
  },
  "terms": {
    "message": "Términos de uso"
  },
  "termsOfService": {
    "message": "Términos de servicio"
  },
  "testFaucet": {
    "message": "Probar faucet"
  },
  "thisWillCreate": {
    "message": "Esto creará una cartera y una frase secreta de recuperación nuevas"
  },
  "tips": {
    "message": "Sugerencias"
  },
  "to": {
    "message": "Para"
  },
  "toAddress": {
    "message": "Para: $1",
    "description": "$1 is the address to include in the To label. It is typically shortened first using shortenAddress"
  },
  "toWithColon": {
    "message": "Para:"
  },
  "token": {
    "message": "Token"
  },
  "tokenAlreadyAdded": {
    "message": "Ya se agregó el token."
  },
  "tokenContractAddress": {
    "message": "Dirección de contrato de token"
  },
  "tokenDecimalFetchFailed": {
    "message": "Se requieren los decimales del token."
  },
  "tokenSymbol": {
    "message": "Símbolo del token"
  },
  "tooltipApproveButton": {
    "message": "Comprendo"
  },
  "total": {
    "message": "Total"
  },
  "transaction": {
    "message": "transacción"
  },
  "transactionCancelAttempted": {
    "message": "Se intentó cancelar la transacción con una cuota de gas de $1 en $2"
  },
  "transactionCancelSuccess": {
    "message": "La transacción de canceló correctamente en $2"
  },
  "transactionConfirmed": {
    "message": "La transacción de confirmó en $2."
  },
  "transactionCreated": {
    "message": "La transacción se creó con un valor de $1 en $2."
  },
  "transactionDropped": {
    "message": "La transacción se abandonó en $2."
  },
  "transactionError": {
    "message": "Error de transacción. Excepción generada en el código de contrato."
  },
  "transactionErrorNoContract": {
    "message": "Intentando llamar a una función en una dirección sin contrato."
  },
  "transactionErrored": {
    "message": "La transacción encontró un error."
  },
  "transactionFee": {
    "message": "Cuota de transacción"
  },
  "transactionResubmitted": {
    "message": "Transacción reenviada con la cuota de gas aumentada a $1 en $2"
  },
  "transactionSubmitted": {
    "message": "Transacción enviada con una cuota de gas de $1 en $2."
  },
  "transactionUpdated": {
    "message": "La transacción se actualizó en $2."
  },
  "transfer": {
    "message": "Transferir"
  },
  "transferBetweenAccounts": {
    "message": "Transferir entre mis cuentas"
  },
  "transferFrom": {
    "message": "Transferir desde"
  },
  "troubleConnectingToWallet": {
    "message": "Tuvimos problemas al conectar su $1. Pruebe revisar $2 e inténtelo de nuevo.",
    "description": "$1 is the wallet device name; $2 is a link to wallet connection guide"
  },
  "troubleTokenBalances": {
    "message": "Tuvimos problemas al cargar los saldos de token. Puede verlos ",
    "description": "Followed by a link (here) to view token balances"
  },
  "trustSiteApprovePermission": {
    "message": "¿Este sitio es de confianza? Al conceder este permiso, autoriza que $1 retire su $2 y automatice las transacciones por usted.",
    "description": "$1 is the url requesting permission and $2 is the symbol of the currency that the request is for"
  },
  "tryAgain": {
    "message": "Vuelva a intentarlo"
  },
  "typePassword": {
    "message": "Escriba su contraseña de MetaMask"
  },
  "unapproved": {
    "message": "No aprobado"
  },
  "units": {
    "message": "unidades"
  },
  "unknown": {
    "message": "Desconocido"
  },
  "unknownCameraError": {
    "message": "Error al intentar acceder a la cámara. Vuelva a intentarlo…"
  },
  "unknownCameraErrorTitle": {
    "message": "Lo lamentamos, se produjo un error…"
  },
  "unknownNetwork": {
    "message": "Red privada desconocida"
  },
  "unknownQrCode": {
    "message": "Error: No se pudo identificar ese código QR"
  },
  "unlimited": {
    "message": "Ilimitado"
  },
  "unlock": {
    "message": "Desbloquear"
  },
  "unlockMessage": {
    "message": "La Web descentralizada espera"
  },
  "unrecognizedChain": {
    "message": "No se reconoce esta red personalizada. Antes de continuar, le recomendamos que $1",
    "description": "$1 is a clickable link with text defined by the 'unrecognizedChanLinkText' key. The link will open to instructions for users to validate custom network details."
  },
  "unrecognizedChainLinkText": {
    "message": "verifique los detalles de la red",
    "description": "Serves as link text for the 'unrecognizedChain' key. This text will be embedded inside the translation for that key."
  },
  "updatedWithDate": {
    "message": "$1 actualizado"
  },
  "urlErrorMsg": {
    "message": "Las direcciones URL requieren el prefijo HTTP/HTTPS adecuado."
  },
  "urlExistsErrorMsg": {
    "message": "La dirección URL ya está en la lista de redes existentes"
  },
  "usePhishingDetection": {
    "message": "Usar detección de phishing"
  },
  "usePhishingDetectionDescription": {
    "message": "Mostrar una advertencia respecto de los dominios de phishing dirigidos a los usuarios de Ethereum"
  },
  "usedByClients": {
    "message": "Usado por una variedad de clientes distintos"
  },
  "userName": {
    "message": "Nombre de usuario"
  },
  "verifyThisTokenDecimalOn": {
    "message": "Los decimales del token se pueden encontrar en $1",
    "description": "Points the user to etherscan as a place they can verify information about a token. $1 is replaced with the translation for \"etherscan\""
  },
  "verifyThisTokenOn": {
    "message": "Comprobar este token en $1",
    "description": "Points the user to etherscan as a place they can verify information about a token. $1 is replaced with the translation for \"etherscan\""
  },
  "viewAccount": {
    "message": "Ver cuenta"
  },
  "viewAllDetails": {
    "message": "Ver todos los detalles"
  },
  "viewContact": {
    "message": "Ver contacto"
  },
  "viewMore": {
    "message": "Ver más"
  },
  "viewOnCustomBlockExplorer": {
    "message": "Ver en $1"
  },
  "viewOnEtherscan": {
    "message": "Ver en Etherscan"
  },
  "viewinExplorer": {
    "message": "Ver en el explorador"
  },
  "visitWebSite": {
    "message": "Visite nuestro sitio web"
  },
  "walletConnectionGuide": {
    "message": "nuestra guía de conexión de la cartera de hardware"
  },
  "walletSeed": {
    "message": "Frase secreta de recuperación"
  },
  "walletSeedRestore": {
    "message": "Frase secreta de recuperación de la cartera"
  },
  "web3ShimUsageNotification": {
    "message": "Parece que el sitio web actual intentó utilizar la API de window.web3 que se eliminó. Si el sitio no funciona, haga clic en $1 para obtener más información.",
    "description": "$1 is a clickable link."
  },
  "welcome": {
    "message": "Bienvenido a MetaMask"
  },
  "welcomeBack": {
    "message": "Hola de nuevo"
  },
  "whatsNew": {
    "message": "Novedades",
    "description": "This is the title of a popup that gives users notifications about new features and updates to MetaMask."
  },
  "whatsThis": {
    "message": "¿Qué es esto?"
  },
  "writePhrase": {
    "message": "Anote esta frase en un papel y guárdelo en un lugar seguro. Si quiere aún más seguridad, anótela en varios papeles y guárdelos en dos o tres lugares distintos."
  },
  "xOfY": {
    "message": "$1 de $2",
    "description": "$1 and $2 are intended to be two numbers, where $2 is a total, and $1 is a count towards that total"
  },
  "xOfYPending": {
    "message": "$1 de $2 están pendientes",
    "description": "$1 and $2 are intended to be two numbers, where $2 is a total number of pending confirmations, and $1 is a count towards that total"
  },
  "yesLetsTry": {
    "message": "Sí, intentémoslo"
  },
  "youNeedToAllowCameraAccess": {
    "message": "Necesita permitir el acceso a la cámara para usar esta función."
  },
  "youSign": {
    "message": "Está firmando"
  },
  "yourPrivateSeedPhrase": {
    "message": "Su frase secreta de recuperación privada"
  },
  "zeroGasPriceOnSpeedUpError": {
    "message": "No hay entradas sobre el precio del gas al acelerar la transacción"
  }
}<|MERGE_RESOLUTION|>--- conflicted
+++ resolved
@@ -1033,12 +1033,9 @@
   },
   "mainnet": {
     "message": "Red principal de Ethereum"
-<<<<<<< HEAD
-=======
   },
   "makeAnotherSwap": {
     "message": "Crear un nuevo canje"
->>>>>>> 2bfc3a09
   },
   "max": {
     "message": "Máx."
