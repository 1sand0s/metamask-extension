--- conflicted
+++ resolved
@@ -1,24 +1,19 @@
 {
-<<<<<<< HEAD
+  "QRHardwareInvalidTransactionTitle": {
+    "message": "Erro"
+  },
+  "QRHardwareMismatchedSignId": {
+    "message": "Os dados da transação são inconsistentes. Verifique os detalhes da transação."
+  },
+  "QRHardwarePubkeyAccountOutOfRange": {
+    "message": "Não há mais contas. Se você gostaria de acessar outra conta não listada abaixo, reconecte sua carteira de hardware e selecione-a."
+  },
+  "QRHardwareScanInstructions": {
+    "message": "Posicione o QR code na frente da sua câmera. A tela está desfocada, mas isso não afetará a leitura."
+  },
   "QRHardwareSignRequestCancel": {
     "message": "Rejeitar"
   },
-=======
-  "QRHardwareInvalidTransactionTitle": {
-    "message": "Erro"
-  },
-  "QRHardwareMismatchedSignId": {
-    "message": "Os dados da transação são inconsistentes. Verifique os detalhes da transação."
-  },
-  "QRHardwarePubkeyAccountOutOfRange": {
-    "message": "Não há mais contas. Se você gostaria de acessar outra conta não listada abaixo, reconecte sua carteira de hardware e selecione-a."
-  },
-  "QRHardwareScanInstructions": {
-    "message": "Posicione o QR code na frente da sua câmera. A tela está desfocada, mas isso não afetará a leitura."
-  },
-  "QRHardwareSignRequestCancel": {
-    "message": "Rejeitar"
-  },
   "QRHardwareSignRequestDescription": {
     "message": "Depois de ter assinado com a sua carteira, clique em \"Receber assinatura\""
   },
@@ -49,7 +44,6 @@
   "QRHardwareWalletSteps2Description": {
     "message": "AirGap Vault e Ngrave (em breve)"
   },
->>>>>>> 009c6e14
   "about": {
     "message": "Sobre"
   },
@@ -375,14 +369,10 @@
     "message": "Crie sua lista de contatos"
   },
   "builtAroundTheWorld": {
-<<<<<<< HEAD
-    "message": "MetaMask é projetado e construído em todo o mundo.."
-=======
     "message": "A MetaMask é concebida e desenvolvida em todo o mundo."
   },
   "busy": {
     "message": "Ocupado"
->>>>>>> 009c6e14
   },
   "buy": {
     "message": "Comprar"
@@ -392,6 +382,9 @@
   },
   "buyWithWyreDescription": {
     "message": "Com o Wyre, você pode usar um cartão de débito para depositar ETH diretamente na sua conta da MetaMask."
+  },
+  "bytes": {
+    "message": "Bytes"
   },
   "canToggleInSettings": {
     "message": "Você pode reabilitar essa notificação em Configurações -> Alertas."
@@ -711,12 +704,9 @@
   "deleteNetworkDescription": {
     "message": "Quer mesmo excluir essa rede?"
   },
-<<<<<<< HEAD
-=======
   "description": {
     "message": "Descrição"
   },
->>>>>>> 009c6e14
   "details": {
     "message": "Detalhes"
   },
@@ -1016,13 +1006,10 @@
     "message": "A MetaMask encontrou um erro",
     "description": "Title of generic error page"
   },
-<<<<<<< HEAD
-=======
   "errorStack": {
     "message": "Lista:",
     "description": "Title for error stack, which is displayed for debugging purposes"
   },
->>>>>>> 009c6e14
   "estimatedProcessingTimes": {
     "message": "Tempos de processamento estimados"
   },
@@ -1031,6 +1018,9 @@
   },
   "ethereumPublicAddress": {
     "message": "Endereço público do Ethereum"
+  },
+  "etherscan": {
+    "message": "Etherscan"
   },
   "etherscanView": {
     "message": "Ver conta no Etherscan"
@@ -1151,11 +1141,7 @@
     "message": "Nossas estimativas baixas, médias e altas não estão disponíveis."
   },
   "gasLimit": {
-<<<<<<< HEAD
-    "message": "Limite de Gas"
-=======
     "message": "Limite de gás"
->>>>>>> 009c6e14
   },
   "gasLimitInfoTooltipContent": {
     "message": "O limite de gás é o valor máximo das unidades de gás que você está disposto a gastar."
@@ -1174,11 +1160,7 @@
     "message": "Opção de gás"
   },
   "gasPrice": {
-<<<<<<< HEAD
-    "message": "Preço Gas (GWEI)"
-=======
     "message": "Preço do gás (GWEI)"
->>>>>>> 009c6e14
   },
   "gasPriceExcessive": {
     "message": "Sua taxa de gás está desnecessariamente alta. Considere reduzir o valor."
@@ -1266,6 +1248,9 @@
   "happyToSeeYou": {
     "message": "É um prazer ver você."
   },
+  "hardware": {
+    "message": "Hardware"
+  },
   "hardwareWalletConnected": {
     "message": "Carteira de hardware conectada"
   },
@@ -1545,6 +1530,9 @@
   "link": {
     "message": "Link"
   },
+  "links": {
+    "message": "Links"
+  },
   "loadMore": {
     "message": "Carregar mais"
   },
@@ -1554,12 +1542,9 @@
   "loadingTokens": {
     "message": "Carregando tokens..."
   },
-<<<<<<< HEAD
-=======
   "localhost": {
     "message": "Host local 8545"
   },
->>>>>>> 009c6e14
   "lock": {
     "message": "Bloquear"
   },
@@ -1736,11 +1721,12 @@
   "networkName": {
     "message": "Nome da rede"
   },
+  "networkNameBSC": {
+    "message": "BSC"
+  },
   "networkNameDefinition": {
     "message": "O nome associado a essa rede."
   },
-<<<<<<< HEAD
-=======
   "networkNameEthereum": {
     "message": "Ethereum"
   },
@@ -1753,7 +1739,6 @@
   "networkNameTestnet": {
     "message": "Testnet"
   },
->>>>>>> 009c6e14
   "networkSettingsChainIdDescription": {
     "message": "O ID da cadeia é usado para assinar transações. É preciso ser igual ao ID da cadeia retornado pela rede. Você pode informar um número decimal ou um número hexadecimal com prefixo “0x”, mas exibiremos o número em casas decimais."
   },
@@ -1872,6 +1857,9 @@
   "noWebcamFoundTitle": {
     "message": "Webcam não encontrada"
   },
+  "nonce": {
+    "message": "Nonce"
+  },
   "nonceField": {
     "message": "Personalizar nonce da transação"
   },
@@ -2678,12 +2666,9 @@
   "supportCenter": {
     "message": "Visite nossa Central de Suporte"
   },
-<<<<<<< HEAD
-=======
   "swap": {
     "message": "Trocar"
   },
->>>>>>> 009c6e14
   "swapAdvancedSlippageInfo": {
     "message": "Se o preço varia entre o momento em que a sua ordem é efetuada e o momento em que é confirmada, isso recebe o nome de \"slippage\". Sua troca será automaticamente cancelada se o slippage exceder a sua configuração de \"slippage máximo\"."
   },
@@ -3075,8 +3060,6 @@
     "message": "Para: $1",
     "description": "$1 is the address to include in the To label. It is typically shortened first using shortenAddress"
   },
-<<<<<<< HEAD
-=======
   "toggleTestNetworks": {
     "message": "$1 redes de teste",
     "description": "$1 is a clickable link with text defined by the 'showHide' key. The link will open to the advanced settings where users can enable the display of test networks in the network dropdown."
@@ -3084,7 +3067,6 @@
   "token": {
     "message": "Token"
   },
->>>>>>> 009c6e14
   "tokenAlreadyAdded": {
     "message": "Esse token já foi adicionado."
   },
@@ -3105,6 +3087,9 @@
   },
   "tooltipApproveButton": {
     "message": "Estou ciente"
+  },
+  "total": {
+    "message": "Total"
   },
   "transaction": {
     "message": "transação"
