--- conflicted
+++ resolved
@@ -2,15 +2,13 @@
 
 ## Current Master
 
-<<<<<<< HEAD
 - Make eth_sign deprecation warning less noisy
 - Fix bug with network version serialization over synchronous RPC
-=======
+
 ## 3.9.11 2017-8-24
 
 - Fix nonce calculation bug that would sometimes generate very wrong nonces.
 - Give up resubmitting a transaction after 3500 blocks.
->>>>>>> 34b327ca
 
 ## 3.9.10 2017-8-23
 
