module.exports = {
  restoreMocks: true,
  coverageDirectory: 'jest-coverage/',
  collectCoverageFrom: ['<rootDir>/ui/**/swaps/**'],
  coveragePathIgnorePatterns: ['.stories.js', '.snap'],
  coverageThreshold: {
    global: {
<<<<<<< HEAD
      branches: 32.75,
      functions: 40,
      lines: 42.29,
      statements: 42.83,
=======
      branches: 45.24,
      functions: 51.94,
      lines: 58.36,
      statements: 58.6,
>>>>>>> c3e6514c
    },
  },
  setupFiles: ['./test/setup.js', './test/env.js'],
  setupFilesAfterEnv: ['./test/jest/setup.js'],
  testMatch: [
    '<rootDir>/ui/**/?(*.)+(test).js',
    '<rootDir>/shared/**/?(*.)+(test).js',
  ],
};<|MERGE_RESOLUTION|>--- conflicted
+++ resolved
@@ -5,17 +5,10 @@
   coveragePathIgnorePatterns: ['.stories.js', '.snap'],
   coverageThreshold: {
     global: {
-<<<<<<< HEAD
-      branches: 32.75,
-      functions: 40,
-      lines: 42.29,
-      statements: 42.83,
-=======
       branches: 45.24,
       functions: 51.94,
       lines: 58.36,
       statements: 58.6,
->>>>>>> c3e6514c
     },
   },
   setupFiles: ['./test/setup.js', './test/env.js'],
