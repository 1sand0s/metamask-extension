{
  "name": "metamask-crx",
  "version": "10.12.0",
  "private": true,
  "repository": {
    "type": "git",
    "url": "https://github.com/MetaMask/metamask-extension.git"
  },
  "scripts": {
    "setup": "yarn install && yarn setup:postinstall",
    "setup:postinstall": "yarn patch-package && yarn allow-scripts",
    "start": "yarn build:dev dev",
    "start:lavamoat": "yarn build dev",
    "dist": "yarn build prod",
    "build": "yarn lavamoat:build",
    "build:dev": "node development/build/index.js",
    "start:test": "SEGMENT_HOST='https://api.segment.io' SEGMENT_WRITE_KEY='FAKE' yarn build testDev",
    "benchmark:chrome": "SELENIUM_BROWSER=chrome node test/e2e/benchmark.js",
    "benchmark:firefox": "SELENIUM_BROWSER=firefox node test/e2e/benchmark.js",
    "build:test": "SEGMENT_HOST='https://api.segment.io' SEGMENT_WRITE_KEY='FAKE' yarn build test",
    "build:test:flask": "yarn build test --build-type flask",
    "test": "yarn lint && yarn test:unit && yarn test:unit:jest",
    "dapp": "node development/static-server.js node_modules/@metamask/test-dapp/dist --port 8080",
    "dapp-chain": "GANACHE_ARGS='-b 2' concurrently -k -n ganache,dapp -p '[{time}][{name}]' 'yarn ganache:start' 'sleep 5 && yarn dapp'",
    "forwarder": "node ./development/static-server.js ./node_modules/@metamask/forwarder/dist/ --port 9010",
    "dapp-forwarder": "concurrently -k -n forwarder,dapp -p '[{time}][{name}]' 'yarn forwarder' 'yarn dapp'",
    "test:unit": "./test/test-unit-combined.sh",
    "test:unit:jest": "./test/test-unit-jest.sh",
    "test:unit:global": "mocha test/unit-global/*.test.js",
    "test:unit:mocha": "mocha './app/**/*.test.js'",
    "test:e2e:chrome": "SELENIUM_BROWSER=chrome node test/e2e/run-all.js",
    "test:e2e:chrome:snaps": "SELENIUM_BROWSER=chrome node test/e2e/run-all.js --snaps",
    "test:e2e:firefox": "SELENIUM_BROWSER=firefox node test/e2e/run-all.js",
    "test:e2e:firefox:snaps": "SELENIUM_BROWSER=firefox node test/e2e/run-all.js --snaps",
    "test:e2e:single": "node test/e2e/run-e2e-test.js",
    "test:coverage:mocha": "nyc --reporter=text --reporter=html yarn test:unit:mocha",
    "test:coverage:jest": "yarn test:unit:jest --coverage --maxWorkers=2",
    "ganache:start": "./development/run-ganache.sh",
    "sentry:publish": "node ./development/sentry-publish.js",
    "lint": "yarn lint:prettier && yarn lint:eslint && yarn lint:tsc && yarn lint:styles",
    "lint:fix": "yarn lint:prettier:fix && yarn lint:eslint:fix && yarn lint:styles:fix",
    "lint:prettier": "prettier '**/*.json' --check",
    "lint:prettier:fix": "prettier '**/*.json' --write",
    "lint:changed": "{ git ls-files --others --exclude-standard ; git diff-index --name-only --diff-filter=d HEAD ; } | grep --regexp='[.]js$' | tr '\\n' '\\0' | xargs -0 eslint",
    "lint:changed:fix": "{ git ls-files --others --exclude-standard ; git diff-index --name-only --diff-filter=d HEAD ; } | grep --regexp='[.]js$' | tr '\\n' '\\0' | xargs -0 eslint --fix",
    "lint:changelog": "auto-changelog validate",
    "lint:changelog:rc": "auto-changelog validate --rc",
    "lint:eslint": "eslint . --ext js,ts,tsx,snap --cache",
    "lint:eslint:fix": "yarn lint:eslint --fix",
    "lint:lockfile": "lockfile-lint --path yarn.lock --allowed-hosts npm yarn github.com codeload.github.com --empty-hostname false --allowed-schemes \"https:\" \"git+https:\"",
    "lint:shellcheck": "./development/shellcheck.sh",
    "lint:styles": "stylelint '*/**/*.scss'",
    "lint:styles:fix": "yarn lint:styles --fix",
    "lint:tsc": "tsc --project tsconfig.json --noEmit",
    "validate-source-maps": "node ./development/sourcemap-validator.js",
    "verify-locales": "node ./development/verify-locale-strings.js",
    "verify-locales:fix": "node ./development/verify-locale-strings.js --fix",
    "mozilla-lint": "addons-linter dist/firefox",
    "devtools:react": "react-devtools",
    "devtools:redux": "remotedev --hostname=localhost --port=8000",
    "start:dev": "concurrently -k -n build,react,redux yarn:start yarn:devtools:react yarn:devtools:redux",
    "announce": "node development/announcer.js",
    "storybook": "start-storybook -p 6006 -c .storybook -s ./app,./.storybook/images",
    "storybook:test": "jest --config=./jest.stories.config.js",
    "storybook:build": "build-storybook -c .storybook -o storybook-build -s ./app,./.storybook/images",
    "storybook:deploy": "storybook-to-ghpages --existing-output-dir storybook-build --remote storybook --branch master",
    "update-changelog": "auto-changelog update",
    "generate:migration": "./development/generate-migration.sh",
    "lavamoat:build": "lavamoat development/build/index.js --policy lavamoat/build-system/policy.json --policyOverride lavamoat/build-system/policy-override.json",
    "lavamoat:build:auto": "yarn lavamoat:build --writeAutoPolicy",
    "lavamoat:debug:build": "yarn lavamoat:build --writeAutoPolicyDebug --policydebug lavamoat/build-system/policy-debug.json",
    "lavamoat:background:auto": "./development/generate-lavamoat-policies.sh",
    "lavamoat:auto": "yarn lavamoat:build:auto && yarn lavamoat:background:auto"
  },
  "resolutions": {
    "**/regenerator-runtime": "^0.13.7",
    "**/caniuse-lite": "1.0.30001265",
    "**/configstore/dot-prop": "^5.1.1",
    "**/ethers/elliptic": "^6.5.4",
    "**/knex/minimist": "^1.2.5",
    "**/optimist/minimist": "^1.2.5",
    "**/socketcluster/minimist": "^1.2.5",
    "**/redux/symbol-observable": "^2.0.3",
    "**/redux-devtools-instrument/symbol-observable": "^2.0.3",
    "**/rxjs/symbol-observable": "^2.0.3",
    "**/xmlhttprequest-ssl": "^1.6.2",
    "3box/ipfs/ipld-zcash/zcash-bitcore-lib/lodash": "^4.17.21",
    "3box/ipfs/ipld-zcash/zcash-bitcore-lib/elliptic": "^6.5.4",
    "3box/ipfs/libp2p-mdns/multicast-dns/dns-packet": "^5.2.2",
    "3box/ipfs/prometheus-gc-stats/gc-stats/node-pre-gyp/tar": "^6.1.2",
    "3box/**/libp2p-crypto/node-forge": "^1.3.0",
    "3box/**/libp2p-keychain/node-forge": "^1.3.0",
    "3box/ipfs/libp2p-webrtc-star/socket.io/engine.io": "^4.0.0",
    "analytics-node/axios": "^0.21.2",
    "ganache-core/lodash": "^4.17.21",
    "netmask": "^2.0.1",
    "pubnub/superagent-proxy": "^3.0.0",
    "pull-ws": "^3.3.2",
    "ws": "^7.4.6",
    "json-schema": "^0.4.0",
    "simple-get": "^4.0.1"
  },
  "dependencies": {
    "3box": "^1.10.2",
    "@babel/runtime": "^7.5.5",
    "@download/blockies": "^1.0.3",
    "@ensdomains/content-hash": "^2.5.6",
    "@eth-optimism/contracts": "0.0.0-2021919175625",
    "@ethereumjs/common": "^2.3.1",
    "@ethereumjs/tx": "^3.2.1",
    "@formatjs/intl-relativetimeformat": "^5.2.6",
    "@fortawesome/fontawesome-free": "^5.13.0",
    "@keystonehq/bc-ur-registry-eth": "^0.6.8",
    "@keystonehq/metamask-airgapped-keyring": "0.2.1",
    "@material-ui/core": "^4.11.0",
    "@metamask/contract-metadata": "^1.31.0",
    "@metamask/controllers": "^27.0.0",
    "@metamask/design-tokens": "^1.4.2",
    "@metamask/eth-ledger-bridge-keyring": "^0.10.0",
    "@metamask/eth-token-tracker": "^4.0.0",
    "@metamask/etherscan-link": "^2.1.0",
    "@metamask/iframe-execution-environment-service": "^0.10.6",
    "@metamask/jazzicon": "^2.0.0",
    "@metamask/logo": "^3.1.1",
    "@metamask/metamask-eth-abis": "^3.0.0",
    "@metamask/obs-store": "^5.0.0",
    "@metamask/post-message-stream": "^4.0.0",
    "@metamask/providers": "^8.1.1",
    "@metamask/rpc-methods": "^0.10.6",
    "@metamask/slip44": "^2.0.0",
    "@metamask/smart-transactions-controller": "^1.9.1",
    "@metamask/snap-controllers": "^0.10.6",
    "@ngraveio/bc-ur": "^1.1.6",
    "@popperjs/core": "^2.4.0",
    "@reduxjs/toolkit": "^1.6.2",
    "@sentry/browser": "^6.0.0",
    "@sentry/integrations": "^6.0.0",
    "@truffle/codec": "^0.11.18",
    "@truffle/decoder": "^5.1.0",
    "@zxing/browser": "^0.0.10",
    "@zxing/library": "0.8.0",
    "analytics-node": "^3.4.0-beta.3",
    "await-semaphore": "^0.1.1",
    "base32-encode": "^1.2.0",
    "base64-js": "^1.5.1",
    "bignumber.js": "^4.1.0",
    "bn.js": "^4.11.7",
    "classnames": "^2.2.6",
    "copy-to-clipboard": "^3.0.8",
    "currency-formatter": "^1.4.2",
    "debounce-stream": "^2.0.0",
    "deep-freeze-strict": "1.1.1",
    "end-of-stream": "^1.4.4",
    "eth-block-tracker": "^5.0.1",
    "eth-ens-namehash": "^2.0.8",
    "eth-json-rpc-filters": "^4.2.1",
    "eth-json-rpc-infura": "^5.1.0",
    "eth-json-rpc-middleware": "^8.0.0",
    "eth-keyring-controller": "^6.2.0",
    "eth-lattice-keyring": "^0.6.1",
    "eth-method-registry": "^2.0.0",
    "eth-query": "^2.1.2",
    "eth-rpc-errors": "^4.0.2",
    "eth-sig-util": "^3.0.0",
    "eth-trezor-keyring": "^0.10.0",
    "ethereum-ens-network-map": "^1.0.2",
    "ethereumjs-abi": "^0.6.4",
    "ethereumjs-util": "^7.0.10",
    "ethereumjs-wallet": "^0.6.4",
    "ethers": "^5.0.8",
    "ethjs": "^0.4.0",
    "ethjs-contract": "^0.2.3",
    "ethjs-ens": "^2.0.0",
    "ethjs-query": "^0.3.4",
    "extension-port-stream": "^2.0.0",
    "fast-json-patch": "^2.2.1",
    "fast-safe-stringify": "^2.0.7",
    "fuse.js": "^3.2.0",
    "globalthis": "^1.0.1",
    "human-standard-collectible-abi": "^1.0.2",
    "human-standard-token-abi": "^2.0.0",
    "immer": "^9.0.6",
    "json-rpc-engine": "^6.1.0",
    "json-rpc-middleware-stream": "^2.1.1",
    "jsonschema": "^1.2.4",
    "labeled-stream-splicer": "^2.0.2",
    "localforage": "^1.9.0",
    "lodash": "^4.17.21",
    "loglevel": "^1.4.1",
    "luxon": "^1.26.0",
    "nanoid": "^2.1.6",
    "nonce-tracker": "^1.0.0",
    "obj-multiplex": "^1.0.0",
    "pify": "^5.0.0",
    "promise-to-callback": "^1.0.0",
    "prop-types": "^15.6.1",
    "pubnub": "4.27.3",
    "pump": "^3.0.0",
    "punycode": "^2.1.1",
    "qrcode-generator": "1.4.1",
    "qrcode.react": "^1.0.1",
    "react": "^16.12.0",
    "react-dnd": "^3.0.2",
    "react-dnd-html5-backend": "^7.4.4",
    "react-dom": "^16.12.0",
    "react-idle-timer": "^4.2.5",
    "react-inspector": "^2.3.0",
    "react-popper": "^2.2.3",
    "react-redux": "^7.2.0",
    "react-responsive-carousel": "^3.2.21",
    "react-router-dom": "^5.1.2",
    "react-simple-file-input": "^2.0.0",
    "react-tippy": "^1.2.2",
    "react-toggle-button": "^2.2.0",
    "react-transition-group": "^1.2.1",
    "readable-stream": "^2.3.3",
    "redux": "^4.0.5",
    "redux-thunk": "^2.3.0",
    "reselect": "^3.0.1",
    "safe-event-emitter": "^1.0.1",
    "ses": "^0.12.4",
    "single-call-balance-checker-abi": "^1.0.0",
    "swappable-obj-proxy": "^1.1.0",
    "textarea-caret": "^3.0.1",
    "unicode-confusables": "^0.1.1",
    "uuid": "^8.3.2",
    "valid-url": "^1.0.9",
    "web3": "^0.20.7",
    "web3-stream-provider": "^4.0.0",
    "zxcvbn": "^4.4.2"
  },
  "devDependencies": {
    "@babel/code-frame": "^7.12.13",
    "@babel/core": "^7.12.1",
    "@babel/eslint-parser": "^7.13.14",
    "@babel/eslint-plugin": "^7.12.1",
    "@babel/plugin-proposal-class-properties": "^7.5.5",
    "@babel/plugin-proposal-nullish-coalescing-operator": "^7.10.4",
    "@babel/plugin-proposal-object-rest-spread": "^7.5.5",
    "@babel/plugin-proposal-optional-chaining": "^7.8.3",
    "@babel/plugin-transform-runtime": "^7.5.5",
    "@babel/preset-env": "^7.5.5",
    "@babel/preset-react": "^7.0.0",
    "@babel/preset-typescript": "^7.16.7",
    "@babel/register": "^7.5.5",
    "@lavamoat/allow-scripts": "^2.0.1",
    "@lavamoat/lavapack": "^2.0.4",
    "@metamask/auto-changelog": "^2.1.0",
    "@metamask/eslint-config": "^9.0.0",
    "@metamask/eslint-config-jest": "^9.0.0",
    "@metamask/eslint-config-mocha": "^9.0.0",
    "@metamask/eslint-config-nodejs": "^9.0.0",
    "@metamask/eslint-config-typescript": "^9.0.1",
    "@metamask/forwarder": "^1.1.0",
    "@metamask/test-dapp": "^5.0.0",
    "@sentry/cli": "^1.58.0",
    "@storybook/addon-a11y": "^6.3.12",
    "@storybook/addon-actions": "^6.3.12",
    "@storybook/addon-essentials": "^6.3.12",
    "@storybook/addon-knobs": "^6.3.1",
    "@storybook/addons": "^6.3.12",
    "@storybook/api": "^6.3.12",
    "@storybook/client-api": "^6.3.12",
    "@storybook/components": "^6.3.12",
    "@storybook/core": "^6.3.12",
    "@storybook/core-events": "^6.3.0",
    "@storybook/react": "^6.3.12",
    "@storybook/storybook-deployer": "^2.8.10",
    "@storybook/theming": "^6.3.0",
    "@testing-library/jest-dom": "^5.11.10",
    "@testing-library/react": "^10.4.8",
    "@testing-library/react-hooks": "^3.2.1",
    "@testing-library/user-event": "^14.0.0-beta.12",
    "@tsconfig/node14": "^1.0.1",
    "@types/react": "^16.9.53",
    "@typescript-eslint/eslint-plugin": "^4.20.0",
    "@typescript-eslint/parser": "^4.20.0",
    "addons-linter": "1.14.0",
    "babelify": "^10.0.0",
    "bify-module-groups": "^1.0.0",
    "brfs": "^2.0.2",
    "browser-util-inspect": "^0.2.0",
    "browserify": "^16.5.1",
    "chalk": "^3.0.0",
    "chromedriver": "^99.0.0",
    "concurrently": "^5.2.0",
    "copy-webpack-plugin": "^6.0.3",
    "cross-spawn": "^7.0.3",
    "css-loader": "^2.1.1",
    "css-to-xpath": "^0.1.0",
    "del": "^3.0.0",
    "depcheck": "^1.4.2",
    "dependency-tree": "^8.1.1",
    "duplexify": "^4.1.1",
    "enzyme": "^3.10.0",
    "enzyme-adapter-react-16": "^1.15.1",
    "eslint": "^7.23.0",
    "eslint-config-prettier": "^8.1.0",
    "eslint-import-resolver-node": "^0.3.4",
    "eslint-import-resolver-typescript": "^2.5.0",
    "eslint-plugin-import": "^2.22.1",
    "eslint-plugin-jest": "^24.3.4",
    "eslint-plugin-jsdoc": "^37.0.3",
    "eslint-plugin-mocha": "^8.1.0",
    "eslint-plugin-node": "^11.1.0",
    "eslint-plugin-prettier": "^3.3.1",
    "eslint-plugin-react": "^7.23.1",
    "eslint-plugin-react-hooks": "^4.2.0",
    "fancy-log": "^1.3.3",
    "fast-glob": "^3.2.2",
    "fs-extra": "^8.1.0",
    "ganache": "^v7.0.0-rc.0",
    "geckodriver": "^1.21.0",
    "globby": "^11.0.4",
    "gulp": "^4.0.2",
    "gulp-autoprefixer": "^5.0.0",
    "gulp-dart-sass": "^1.0.2",
    "gulp-livereload": "4.0.0",
    "gulp-rename": "^2.0.0",
    "gulp-rtlcss": "^1.4.0",
    "gulp-sourcemaps": "^3.0.0",
    "gulp-stylelint": "^13.0.0",
    "gulp-watch": "^5.0.1",
    "gulp-zip": "^4.0.0",
    "history": "^5.0.0",
    "improved-yarn-audit": "^3.0.0",
    "jest": "^26.6.3",
    "jest-canvas-mock": "^2.3.1",
    "jsdom": "^11.2.0",
    "koa": "^2.7.0",
    "lavamoat": "^6.0.1",
    "lavamoat-browserify": "^14.1.0",
    "lavamoat-viz": "^6.0.9",
    "lockfile-lint": "^4.0.0",
    "loose-envify": "^1.4.0",
    "minimist": "^1.2.5",
    "mocha": "^7.2.0",
    "mockttp": "^2.6.0",
    "nock": "^9.0.14",
    "node-fetch": "^2.6.1",
    "nyc": "^15.0.0",
    "patch-package": "^6.4.7",
    "polyfill-crypto.getrandomvalues": "^1.0.0",
    "prettier": "^2.2.1",
    "prettier-plugin-sort-json": "^0.0.1",
    "proxyquire": "^2.1.3",
    "pumpify": "^2.0.1",
    "randomcolor": "^0.5.4",
    "rc": "^1.2.8",
    "react-devtools": "^4.11.0",
    "read-installed": "^4.0.3",
    "redux-mock-store": "^1.5.4",
    "remote-redux-devtools": "^0.5.16",
    "resolve-url-loader": "^3.1.2",
    "sass": "^1.32.4",
    "sass-loader": "^10.1.1",
    "selenium-webdriver": "^4.1.0",
    "semver": "^7.3.5",
    "serve-handler": "^6.1.2",
    "sinon": "^9.0.0",
    "source-map": "^0.6.1",
    "source-map-explorer": "^2.4.2",
    "squirrelly": "^8.0.8",
    "storybook-dark-mode": "^1.0.9",
    "string.prototype.matchall": "^4.0.2",
    "style-loader": "^0.21.0",
    "stylelint": "^13.6.1",
    "terser": "^5.7.0",
    "through2": "^4.0.2",
    "ttest": "^2.1.1",
    "typescript": "~4.4.0",
    "vinyl": "^2.2.1",
    "vinyl-buffer": "^1.0.1",
    "vinyl-source-stream": "^2.0.0",
    "vinyl-sourcemaps-apply": "^0.2.1",
    "watchify": "^4.0.0",
    "webextension-polyfill": "^0.8.0",
    "webpack": "^4.41.6",
    "yargs": "^17.0.1",
    "yarn-deduplicate": "^3.1.0"
  },
  "engines": {
    "node": "^14.15.1",
    "yarn": "^1.16.0"
  },
  "lavamoat": {
    "allowScripts": {
      "3box>ipfs-postmsg-proxy>peer-id>libp2p-crypto>libp2p-crypto-secp256k1>secp256k1": false,
      "3box>ipfs>ipfs-repo>datastore-level>leveldown": false,
      "3box>ipfs>ipfs-unixfs-importer>rabin-wasm>assemblyscript": false,
      "3box>ipfs>ipld-bitcoin>bitcoinjs-lib>tiny-secp256k1": false,
      "3box>ipfs>ipld-ethereum>ethereumjs-account>ethereumjs-util>keccak": false,
      "3box>ipfs>ipld-ethereum>ethereumjs-account>ethereumjs-util>secp256k1": false,
      "3box>ipfs>ipld-ethereum>ethereumjs-block>ethereumjs-util>keccak": false,
      "3box>ipfs>ipld-ethereum>ethereumjs-block>ethereumjs-util>secp256k1": false,
      "3box>ipfs>ipld-ethereum>ethereumjs-block>merkle-patricia-tree>ethereumjs-util>keccak": false,
      "3box>ipfs>ipld-ethereum>ethereumjs-block>merkle-patricia-tree>ethereumjs-util>secp256k1": false,
      "3box>ipfs>ipld-ethereum>ethereumjs-tx>ethereumjs-util>keccak": false,
      "3box>ipfs>ipld-ethereum>ethereumjs-tx>ethereumjs-util>secp256k1": false,
      "3box>ipfs>ipld-ethereum>merkle-patricia-tree>ethereumjs-util>keccak": false,
      "3box>ipfs>ipld-ethereum>merkle-patricia-tree>ethereumjs-util>secp256k1": false,
      "3box>ipfs>libp2p-crypto>libp2p-crypto-secp256k1>secp256k1": false,
      "3box>ipfs>libp2p-crypto>ursa-optional": false,
      "3box>orbit-db>orbit-db-cache>leveldown": false,
      "3box>orbit-db>orbit-db-keystore>leveldown": false,
      "3box>orbit-db>orbit-db-keystore>libp2p-crypto-secp256k1>secp256k1": false,
      "@metamask/controllers>web3-provider-engine>ethereumjs-util>keccak": false,
      "@metamask/controllers>web3-provider-engine>ethereumjs-util>secp256k1": false,
      "@metamask/eth-ledger-bridge-keyring>eth-sig-util>ethereumjs-util>keccak": false,
      "@metamask/eth-ledger-bridge-keyring>hdkey>secp256k1": false,
      "@sentry/cli": true,
      "@storybook/api>core-js": false,
      "@storybook/core>@storybook/core-client>@storybook/ui>core-js-pure": false,
      "chromedriver": true,
      "eth-json-rpc-filters>eth-json-rpc-middleware>ethereumjs-util>keccak": false,
      "eth-json-rpc-filters>eth-json-rpc-middleware>ethereumjs-util>secp256k1": false,
      "eth-json-rpc-infura>eth-json-rpc-middleware>ethereumjs-util>keccak": false,
      "eth-json-rpc-infura>eth-json-rpc-middleware>ethereumjs-util>secp256k1": false,
      "eth-json-rpc-middleware>eth-sig-util>ethereumjs-util>keccak": false,
      "eth-json-rpc-middleware>eth-sig-util>ethereumjs-util>secp256k1": false,
      "eth-lattice-keyring>gridplus-sdk": false,
      "eth-sig-util>ethereumjs-util>keccak": false,
      "eth-sig-util>ethereumjs-util>secp256k1": false,
      "eth-trezor-keyring>hdkey>secp256k1": false,
      "eth-trezor-keyring>trezor-connect>@trezor/transport>protobufjs": false,
      "eth-trezor-keyring>trezor-connect>@trezor/utxo-lib>blake-hash": false,
      "ethereumjs-util>ethereum-cryptography>keccak": false,
      "ethjs-query>babel-runtime>core-js": false,
      "ganache>@trufflesuite/bigint-buffer": false,
      "ganache>keccak": false,
      "ganache>leveldown": false,
      "ganache>secp256k1": false,
      "geckodriver": true,
<<<<<<< HEAD
      "react-devtools>electron": true
=======
      "react-devtools>electron": true,
      "eth-trezor-keyring>trezor-connect>@trezor/transport>protobufjs": false,
      "@metamask/iframe-execution-environment-service>@metamask/execution-environments": false,
      "@metamask/snap-controllers>@metamask/execution-environments": false,
      "@metamask/iframe-execution-environment-service>@metamask/snap-controllers>@metamask/execution-environments": false,
      "@metamask/rpc-methods>@metamask/snap-controllers>@metamask/execution-environments": false
>>>>>>> 00025afe
    }
  }
}<|MERGE_RESOLUTION|>--- conflicted
+++ resolved
@@ -328,7 +328,7 @@
     "jest-canvas-mock": "^2.3.1",
     "jsdom": "^11.2.0",
     "koa": "^2.7.0",
-    "lavamoat": "^6.0.1",
+    "lavamoat": "6.1.0",
     "lavamoat-browserify": "^14.1.0",
     "lavamoat-viz": "^6.0.9",
     "lockfile-lint": "^4.0.0",
@@ -431,16 +431,11 @@
       "ganache>leveldown": false,
       "ganache>secp256k1": false,
       "geckodriver": true,
-<<<<<<< HEAD
-      "react-devtools>electron": true
-=======
       "react-devtools>electron": true,
-      "eth-trezor-keyring>trezor-connect>@trezor/transport>protobufjs": false,
       "@metamask/iframe-execution-environment-service>@metamask/execution-environments": false,
       "@metamask/snap-controllers>@metamask/execution-environments": false,
       "@metamask/iframe-execution-environment-service>@metamask/snap-controllers>@metamask/execution-environments": false,
       "@metamask/rpc-methods>@metamask/snap-controllers>@metamask/execution-environments": false
->>>>>>> 00025afe
     }
   }
 }