--- conflicted
+++ resolved
@@ -6,14 +6,9 @@
   "scripts": {
     "start": "gulp dev",
     "lint": "gulp lint",
-<<<<<<< HEAD
+    "buildCiUnits": "node test/integration/index.js",
     "dev": "gulp dev --debug",
-    "dist": "gulp dist",
-    "buildCiUnits": "node test/integration/index.js",
-=======
-    "dev": "gulp dev",
     "dist": "gulp dist --disableLiveReload",
->>>>>>> a88a48ba
     "test": "npm run fastTest && npm run ci && npm run lint",
     "fastTest": "mocha --require test/helper.js --compilers js:babel-register --recursive \"test/unit/**/*.js\"",
     "watch": "mocha watch --compilers js:babel-register --recursive \"test/unit/**/*.js\"",
