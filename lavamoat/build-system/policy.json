{
  "resources": {
    "3box>ipfs>fsm-event>fsm>split": {
      "builtin": {
        "string_decoder.StringDecoder": true
      },
      "packages": {
        "debounce-stream>through": true
      }
    },
    "3box>ipfs>superstruct>clone-deep>shallow-clone>mixin-object": {
      "packages": {
        "3box>ipfs>superstruct>clone-deep>shallow-clone>mixin-object>for-in": true,
        "gulp-watch>chokidar>braces>extend-shallow>is-extendable": true
      }
    },
    "@babel/code-frame": {
      "globals": {
        "console.warn": true,
        "process.emitWarning": true
      },
      "packages": {
        "lavamoat>@babel/highlight": true
      }
    },
    "@babel/core": {
      "builtin": {
        "fs": true,
        "module": true,
        "path": true,
        "url": true,
        "v8": true
      },
      "globals": {
        "console.log": true,
        "process.cwd": true,
        "process.env.BABEL_ENV": true,
        "process.env.BABEL_SHOW_CONFIG_FOR": true,
        "process.env.NODE_ENV": true,
        "process.versions.node": true
      },
      "packages": {
        "$root$": true,
        "@babel/code-frame": true,
        "@babel/core>@babel/generator": true,
        "@babel/core>@babel/helper-compilation-targets": true,
        "@babel/core>@babel/helper-module-transforms": true,
        "@babel/core>@babel/helpers": true,
        "@babel/core>@babel/template": true,
        "@babel/core>@babel/types": true,
        "@babel/core>gensync": true,
        "@babel/core>semver": true,
        "@babel/core>source-map": true,
        "@babel/plugin-proposal-class-properties": true,
        "@babel/plugin-proposal-nullish-coalescing-operator": true,
        "@babel/plugin-proposal-object-rest-spread": true,
        "@babel/plugin-proposal-optional-chaining": true,
        "@babel/plugin-transform-runtime": true,
        "@babel/preset-env": true,
        "@babel/preset-react": true,
        "depcheck>@babel/parser": true,
        "depcheck>@babel/traverse": true,
        "depcheck>json5": true,
        "eslint>debug": true,
        "nyc>convert-source-map": true
      }
    },
    "@babel/core>@babel/generator": {
      "globals": {
        "console.error": true
      },
      "packages": {
        "@babel/core>@babel/generator>jsesc": true,
        "@babel/core>@babel/generator>source-map": true,
        "@babel/core>@babel/types": true
      }
    },
    "@babel/core>@babel/generator>jsesc": {
      "globals": {
        "Buffer.isBuffer": true
      }
    },
    "@babel/core>@babel/helper-compilation-targets": {
      "globals": {
        "console.warn": true,
        "process.versions.node": true
      },
      "packages": {
        "@babel/core>@babel/helper-compilation-targets>semver": true,
        "@babel/preset-env>@babel/compat-data": true,
        "@babel/preset-env>@babel/helper-validator-option": true,
        "stylelint>autoprefixer>browserslist": true
      }
    },
    "@babel/core>@babel/helper-compilation-targets>semver": {
      "globals": {
        "console": true,
        "process": true
      }
    },
    "@babel/core>@babel/helper-module-transforms": {
      "builtin": {
        "assert": true,
        "path.basename": true,
        "path.extname": true
      },
      "packages": {
        "@babel/core>@babel/helper-module-transforms>@babel/helper-replace-supers": true,
        "@babel/core>@babel/helper-module-transforms>@babel/helper-simple-access": true,
        "@babel/core>@babel/template": true,
        "@babel/core>@babel/types": true,
        "@babel/core>@babel/types>@babel/helper-validator-identifier": true,
        "@babel/plugin-transform-runtime>@babel/helper-module-imports": true,
        "depcheck>@babel/traverse": true,
        "depcheck>@babel/traverse>@babel/helper-split-export-declaration": true
      }
    },
    "@babel/core>@babel/helper-module-transforms>@babel/helper-replace-supers": {
      "packages": {
        "@babel/core>@babel/helper-module-transforms>@babel/helper-replace-supers>@babel/helper-member-expression-to-functions": true,
        "@babel/core>@babel/types": true,
        "@babel/preset-env>@babel/plugin-transform-classes>@babel/helper-optimise-call-expression": true,
        "depcheck>@babel/traverse": true
      }
    },
    "@babel/core>@babel/helper-module-transforms>@babel/helper-replace-supers>@babel/helper-member-expression-to-functions": {
      "packages": {
        "@babel/core>@babel/types": true
      }
    },
    "@babel/core>@babel/helper-module-transforms>@babel/helper-simple-access": {
      "packages": {
        "@babel/core>@babel/types": true
      }
    },
    "@babel/core>@babel/helpers": {
      "packages": {
<<<<<<< HEAD
        "@babel/core>@babel/template": true,
        "@babel/core>@babel/types": true,
        "depcheck>@babel/traverse": true
=======
        "@babel/core": true,
        "@babel/helper-annotate-as-pure": true,
        "@babel/helper-environment-visitor": true,
        "@babel/helper-function-name": true,
        "@babel/helper-member-expression-to-functions": true,
        "@babel/helper-optimise-call-expression": true,
        "@babel/helper-replace-supers": true,
        "@babel/helper-split-export-declaration": true
>>>>>>> 00025afe
      }
    },
    "@babel/core>@babel/template": {
      "packages": {
        "@babel/code-frame": true,
        "@babel/core>@babel/types": true,
        "depcheck>@babel/parser": true
      }
    },
    "@babel/core>@babel/types": {
      "globals": {
        "console.trace": true,
        "process.env.BABEL_TYPES_8_BREAKING": true
      },
      "packages": {
        "@babel/core>@babel/types>@babel/helper-validator-identifier": true,
        "@babel/core>@babel/types>to-fast-properties": true
      }
    },
<<<<<<< HEAD
    "@babel/core>semver": {
      "globals": {
        "console": true,
        "process": true
=======
    "@babel/helper-environment-visitor": {
      "packages": {
        "@babel/types": true
      }
    },
    "@babel/helper-explode-assignable-expression": {
      "packages": {
        "@babel/types": true
>>>>>>> 00025afe
      }
    },
    "@babel/eslint-parser": {
      "packages": {
        "@babel/core": true,
        "@babel/eslint-parser>semver": true,
        "eslint>eslint-scope": true,
        "eslint>espree>eslint-visitor-keys": true
      }
    },
    "@babel/eslint-parser>semver": {
      "globals": {
        "console": true,
        "process": true
      }
    },
    "@babel/eslint-plugin": {
      "packages": {
        "@babel/eslint-plugin>eslint-rule-composer": true,
        "eslint": true
      }
    },
    "@babel/plugin-proposal-class-properties": {
      "packages": {
        "@babel/plugin-proposal-class-properties>@babel/helper-create-class-features-plugin": true,
        "@babel/preset-env>@babel/helper-plugin-utils": true
      }
    },
    "@babel/plugin-proposal-class-properties>@babel/helper-create-class-features-plugin": {
      "globals": {
        "console.warn": true
      },
      "packages": {
        "@babel/core": true,
        "@babel/core>@babel/helper-module-transforms>@babel/helper-replace-supers": true,
        "@babel/core>@babel/helper-module-transforms>@babel/helper-replace-supers>@babel/helper-member-expression-to-functions": true,
        "@babel/preset-env>@babel/plugin-transform-classes>@babel/helper-annotate-as-pure": true,
        "@babel/preset-env>@babel/plugin-transform-classes>@babel/helper-optimise-call-expression": true,
        "depcheck>@babel/traverse>@babel/helper-function-name": true,
        "depcheck>@babel/traverse>@babel/helper-split-export-declaration": true
      }
    },
    "@babel/plugin-proposal-nullish-coalescing-operator": {
      "packages": {
        "@babel/core": true,
        "@babel/preset-env>@babel/helper-plugin-utils": true,
        "@babel/preset-env>@babel/plugin-syntax-nullish-coalescing-operator": true
      }
    },
    "@babel/plugin-proposal-object-rest-spread": {
      "packages": {
        "@babel/core": true,
        "@babel/core>@babel/helper-compilation-targets": true,
        "@babel/preset-env>@babel/compat-data": true,
        "@babel/preset-env>@babel/helper-plugin-utils": true,
        "@babel/preset-env>@babel/plugin-syntax-object-rest-spread": true,
        "@babel/preset-env>@babel/plugin-transform-parameters": true
      }
    },
    "@babel/plugin-proposal-optional-chaining": {
      "packages": {
        "@babel/core": true,
        "@babel/plugin-proposal-optional-chaining>@babel/helper-skip-transparent-expression-wrappers": true,
        "@babel/preset-env>@babel/helper-plugin-utils": true,
        "@babel/preset-env>@babel/plugin-syntax-optional-chaining": true
      }
    },
    "@babel/plugin-proposal-optional-chaining>@babel/helper-skip-transparent-expression-wrappers": {
      "packages": {
<<<<<<< HEAD
        "@babel/core>@babel/types": true
=======
        "@babel/helper-environment-visitor": true,
        "@babel/helper-member-expression-to-functions": true,
        "@babel/helper-optimise-call-expression": true,
        "@babel/traverse": true,
        "@babel/types": true
>>>>>>> 00025afe
      }
    },
    "@babel/plugin-transform-runtime": {
      "builtin": {
        "path": true
      },
      "packages": {
        "@babel/core": true,
        "@babel/plugin-transform-runtime>@babel/helper-module-imports": true,
        "@babel/plugin-transform-runtime>semver": true,
        "@babel/preset-env>@babel/helper-plugin-utils": true,
        "brfs>resolve": true
      }
    },
    "@babel/plugin-transform-runtime>@babel/helper-module-imports": {
      "builtin": {
        "assert": true
      },
      "packages": {
        "@babel/core>@babel/types": true
      }
    },
    "@babel/plugin-transform-runtime>semver": {
      "globals": {
        "console": true,
        "process": true
      }
    },
    "@babel/preset-env": {
      "globals": {
        "console.log": true,
        "console.warn": true,
        "process.cwd": true,
        "process.env.BABEL_ENV": true
      },
      "packages": {
        "@babel/core>@babel/helper-compilation-targets": true,
        "@babel/core>@babel/types": true,
        "@babel/plugin-proposal-class-properties": true,
        "@babel/plugin-proposal-nullish-coalescing-operator": true,
        "@babel/plugin-proposal-object-rest-spread": true,
        "@babel/plugin-proposal-optional-chaining": true,
        "@babel/preset-env>@babel/compat-data": true,
        "@babel/preset-env>@babel/helper-plugin-utils": true,
        "@babel/preset-env>@babel/helper-validator-option": true,
        "@babel/preset-env>@babel/plugin-bugfix-v8-spread-parameters-in-optional-chaining": true,
        "@babel/preset-env>@babel/plugin-proposal-async-generator-functions": true,
        "@babel/preset-env>@babel/plugin-proposal-class-static-block": true,
        "@babel/preset-env>@babel/plugin-proposal-dynamic-import": true,
        "@babel/preset-env>@babel/plugin-proposal-export-namespace-from": true,
        "@babel/preset-env>@babel/plugin-proposal-json-strings": true,
        "@babel/preset-env>@babel/plugin-proposal-logical-assignment-operators": true,
        "@babel/preset-env>@babel/plugin-proposal-numeric-separator": true,
        "@babel/preset-env>@babel/plugin-proposal-optional-catch-binding": true,
        "@babel/preset-env>@babel/plugin-proposal-private-methods": true,
        "@babel/preset-env>@babel/plugin-proposal-private-property-in-object": true,
        "@babel/preset-env>@babel/plugin-proposal-unicode-property-regex": true,
        "@babel/preset-env>@babel/plugin-syntax-async-generators": true,
        "@babel/preset-env>@babel/plugin-syntax-class-properties": true,
        "@babel/preset-env>@babel/plugin-syntax-class-static-block": true,
        "@babel/preset-env>@babel/plugin-syntax-dynamic-import": true,
        "@babel/preset-env>@babel/plugin-syntax-export-namespace-from": true,
        "@babel/preset-env>@babel/plugin-syntax-json-strings": true,
        "@babel/preset-env>@babel/plugin-syntax-logical-assignment-operators": true,
        "@babel/preset-env>@babel/plugin-syntax-nullish-coalescing-operator": true,
        "@babel/preset-env>@babel/plugin-syntax-numeric-separator": true,
        "@babel/preset-env>@babel/plugin-syntax-object-rest-spread": true,
        "@babel/preset-env>@babel/plugin-syntax-optional-catch-binding": true,
        "@babel/preset-env>@babel/plugin-syntax-optional-chaining": true,
        "@babel/preset-env>@babel/plugin-syntax-private-property-in-object": true,
        "@babel/preset-env>@babel/plugin-syntax-top-level-await": true,
        "@babel/preset-env>@babel/plugin-transform-arrow-functions": true,
        "@babel/preset-env>@babel/plugin-transform-async-to-generator": true,
        "@babel/preset-env>@babel/plugin-transform-block-scoped-functions": true,
        "@babel/preset-env>@babel/plugin-transform-block-scoping": true,
        "@babel/preset-env>@babel/plugin-transform-classes": true,
        "@babel/preset-env>@babel/plugin-transform-computed-properties": true,
        "@babel/preset-env>@babel/plugin-transform-destructuring": true,
        "@babel/preset-env>@babel/plugin-transform-dotall-regex": true,
        "@babel/preset-env>@babel/plugin-transform-duplicate-keys": true,
        "@babel/preset-env>@babel/plugin-transform-exponentiation-operator": true,
        "@babel/preset-env>@babel/plugin-transform-for-of": true,
        "@babel/preset-env>@babel/plugin-transform-function-name": true,
        "@babel/preset-env>@babel/plugin-transform-literals": true,
        "@babel/preset-env>@babel/plugin-transform-member-expression-literals": true,
        "@babel/preset-env>@babel/plugin-transform-modules-amd": true,
        "@babel/preset-env>@babel/plugin-transform-modules-commonjs": true,
        "@babel/preset-env>@babel/plugin-transform-modules-systemjs": true,
        "@babel/preset-env>@babel/plugin-transform-modules-umd": true,
        "@babel/preset-env>@babel/plugin-transform-named-capturing-groups-regex": true,
        "@babel/preset-env>@babel/plugin-transform-new-target": true,
        "@babel/preset-env>@babel/plugin-transform-object-super": true,
        "@babel/preset-env>@babel/plugin-transform-parameters": true,
        "@babel/preset-env>@babel/plugin-transform-property-literals": true,
        "@babel/preset-env>@babel/plugin-transform-regenerator": true,
        "@babel/preset-env>@babel/plugin-transform-reserved-words": true,
        "@babel/preset-env>@babel/plugin-transform-shorthand-properties": true,
        "@babel/preset-env>@babel/plugin-transform-spread": true,
        "@babel/preset-env>@babel/plugin-transform-sticky-regex": true,
        "@babel/preset-env>@babel/plugin-transform-template-literals": true,
        "@babel/preset-env>@babel/plugin-transform-typeof-symbol": true,
        "@babel/preset-env>@babel/plugin-transform-unicode-escapes": true,
        "@babel/preset-env>@babel/plugin-transform-unicode-regex": true,
        "@babel/preset-env>@babel/preset-modules": true,
        "@babel/preset-env>babel-plugin-polyfill-corejs2": true,
        "@babel/preset-env>babel-plugin-polyfill-corejs3": true,
        "@babel/preset-env>babel-plugin-polyfill-regenerator": true,
        "@babel/preset-env>core-js-compat": true,
        "@babel/preset-env>semver": true
      }
    },
    "@babel/preset-env>@babel/plugin-bugfix-v8-spread-parameters-in-optional-chaining": {
      "packages": {
        "@babel/core": true,
        "@babel/plugin-proposal-optional-chaining": true,
        "@babel/plugin-proposal-optional-chaining>@babel/helper-skip-transparent-expression-wrappers": true,
        "@babel/preset-env>@babel/helper-plugin-utils": true
      }
    },
    "@babel/preset-env>@babel/plugin-proposal-async-generator-functions": {
      "packages": {
        "@babel/core": true,
        "@babel/preset-env>@babel/helper-plugin-utils": true,
        "@babel/preset-env>@babel/plugin-syntax-async-generators": true,
        "@babel/preset-env>@babel/plugin-transform-async-to-generator>@babel/helper-remap-async-to-generator": true
      }
    },
    "@babel/preset-env>@babel/plugin-proposal-class-static-block": {
      "packages": {
        "@babel/plugin-proposal-class-properties>@babel/helper-create-class-features-plugin": true,
        "@babel/preset-env>@babel/helper-plugin-utils": true,
        "@babel/preset-env>@babel/plugin-syntax-class-static-block": true
      }
    },
    "@babel/preset-env>@babel/plugin-proposal-dynamic-import": {
      "packages": {
        "@babel/preset-env>@babel/helper-plugin-utils": true,
        "@babel/preset-env>@babel/plugin-syntax-dynamic-import": true
      }
    },
    "@babel/preset-env>@babel/plugin-proposal-export-namespace-from": {
      "packages": {
        "@babel/core": true,
        "@babel/preset-env>@babel/helper-plugin-utils": true,
        "@babel/preset-env>@babel/plugin-syntax-export-namespace-from": true
      }
    },
    "@babel/preset-env>@babel/plugin-proposal-json-strings": {
      "packages": {
        "@babel/preset-env>@babel/helper-plugin-utils": true,
        "@babel/preset-env>@babel/plugin-syntax-json-strings": true
      }
    },
    "@babel/preset-env>@babel/plugin-proposal-logical-assignment-operators": {
      "packages": {
        "@babel/core": true,
        "@babel/preset-env>@babel/helper-plugin-utils": true,
        "@babel/preset-env>@babel/plugin-syntax-logical-assignment-operators": true
      }
    },
    "@babel/preset-env>@babel/plugin-proposal-numeric-separator": {
      "packages": {
        "@babel/preset-env>@babel/helper-plugin-utils": true,
        "@babel/preset-env>@babel/plugin-syntax-numeric-separator": true
      }
    },
    "@babel/preset-env>@babel/plugin-proposal-optional-catch-binding": {
      "packages": {
        "@babel/preset-env>@babel/helper-plugin-utils": true,
        "@babel/preset-env>@babel/plugin-syntax-optional-catch-binding": true
      }
    },
    "@babel/preset-env>@babel/plugin-proposal-private-methods": {
      "packages": {
        "@babel/plugin-proposal-class-properties>@babel/helper-create-class-features-plugin": true,
        "@babel/preset-env>@babel/helper-plugin-utils": true
      }
    },
    "@babel/preset-env>@babel/plugin-proposal-private-property-in-object": {
      "packages": {
        "@babel/plugin-proposal-class-properties>@babel/helper-create-class-features-plugin": true,
        "@babel/preset-env>@babel/helper-plugin-utils": true,
        "@babel/preset-env>@babel/plugin-syntax-private-property-in-object": true,
        "@babel/preset-env>@babel/plugin-transform-classes>@babel/helper-annotate-as-pure": true
      }
    },
    "@babel/preset-env>@babel/plugin-proposal-unicode-property-regex": {
      "packages": {
        "@babel/preset-env>@babel/helper-plugin-utils": true,
        "@babel/preset-env>@babel/plugin-transform-dotall-regex>@babel/helper-create-regexp-features-plugin": true
      }
    },
    "@babel/preset-env>@babel/plugin-syntax-async-generators": {
      "packages": {
        "@babel/preset-env>@babel/helper-plugin-utils": true
      }
    },
    "@babel/preset-env>@babel/plugin-syntax-class-properties": {
      "packages": {
        "@babel/preset-env>@babel/helper-plugin-utils": true
      }
    },
    "@babel/preset-env>@babel/plugin-syntax-class-static-block": {
      "packages": {
        "@babel/preset-env>@babel/helper-plugin-utils": true
      }
    },
    "@babel/preset-env>@babel/plugin-syntax-dynamic-import": {
      "packages": {
        "@babel/preset-env>@babel/helper-plugin-utils": true
      }
    },
    "@babel/preset-env>@babel/plugin-syntax-export-namespace-from": {
      "packages": {
        "@babel/preset-env>@babel/helper-plugin-utils": true
      }
    },
    "@babel/preset-env>@babel/plugin-syntax-json-strings": {
      "packages": {
        "@babel/preset-env>@babel/helper-plugin-utils": true
      }
    },
    "@babel/preset-env>@babel/plugin-syntax-logical-assignment-operators": {
      "packages": {
        "@babel/preset-env>@babel/helper-plugin-utils": true
      }
    },
    "@babel/preset-env>@babel/plugin-syntax-nullish-coalescing-operator": {
      "packages": {
        "@babel/preset-env>@babel/helper-plugin-utils": true
      }
    },
    "@babel/preset-env>@babel/plugin-syntax-numeric-separator": {
      "packages": {
        "@babel/preset-env>@babel/helper-plugin-utils": true
      }
    },
    "@babel/preset-env>@babel/plugin-syntax-object-rest-spread": {
      "packages": {
        "@babel/preset-env>@babel/helper-plugin-utils": true
      }
    },
    "@babel/preset-env>@babel/plugin-syntax-optional-catch-binding": {
      "packages": {
        "@babel/preset-env>@babel/helper-plugin-utils": true
      }
    },
    "@babel/preset-env>@babel/plugin-syntax-optional-chaining": {
      "packages": {
        "@babel/preset-env>@babel/helper-plugin-utils": true
      }
    },
    "@babel/preset-env>@babel/plugin-syntax-private-property-in-object": {
      "packages": {
        "@babel/preset-env>@babel/helper-plugin-utils": true
      }
    },
    "@babel/preset-env>@babel/plugin-syntax-top-level-await": {
      "packages": {
        "@babel/preset-env>@babel/helper-plugin-utils": true
      }
    },
    "@babel/preset-env>@babel/plugin-transform-arrow-functions": {
      "packages": {
        "@babel/preset-env>@babel/helper-plugin-utils": true
      }
    },
    "@babel/preset-env>@babel/plugin-transform-async-to-generator": {
      "packages": {
        "@babel/core": true,
        "@babel/plugin-transform-runtime>@babel/helper-module-imports": true,
        "@babel/preset-env>@babel/helper-plugin-utils": true,
        "@babel/preset-env>@babel/plugin-transform-async-to-generator>@babel/helper-remap-async-to-generator": true
      }
    },
    "@babel/preset-env>@babel/plugin-transform-async-to-generator>@babel/helper-remap-async-to-generator": {
      "packages": {
        "@babel/core>@babel/types": true,
        "@babel/preset-env>@babel/plugin-transform-async-to-generator>@babel/helper-remap-async-to-generator>@babel/helper-wrap-function": true,
        "@babel/preset-env>@babel/plugin-transform-classes>@babel/helper-annotate-as-pure": true
      }
    },
    "@babel/preset-env>@babel/plugin-transform-async-to-generator>@babel/helper-remap-async-to-generator>@babel/helper-wrap-function": {
      "packages": {
        "@babel/core>@babel/template": true,
        "@babel/core>@babel/types": true,
        "depcheck>@babel/traverse>@babel/helper-function-name": true
      }
    },
    "@babel/preset-env>@babel/plugin-transform-block-scoped-functions": {
      "packages": {
        "@babel/core": true,
        "@babel/preset-env>@babel/helper-plugin-utils": true
      }
    },
    "@babel/preset-env>@babel/plugin-transform-block-scoping": {
      "packages": {
        "@babel/core": true,
        "@babel/preset-env>@babel/helper-plugin-utils": true
      }
    },
    "@babel/preset-env>@babel/plugin-transform-classes": {
      "packages": {
        "@babel/core": true,
        "@babel/core>@babel/helper-module-transforms>@babel/helper-replace-supers": true,
        "@babel/preset-env>@babel/helper-plugin-utils": true,
        "@babel/preset-env>@babel/plugin-transform-classes>@babel/helper-annotate-as-pure": true,
        "@babel/preset-env>@babel/plugin-transform-classes>@babel/helper-optimise-call-expression": true,
        "addons-linter>eslint>globals": true,
        "depcheck>@babel/traverse>@babel/helper-function-name": true,
        "depcheck>@babel/traverse>@babel/helper-split-export-declaration": true
      }
    },
    "@babel/preset-env>@babel/plugin-transform-classes>@babel/helper-annotate-as-pure": {
      "packages": {
        "@babel/core>@babel/types": true
      }
    },
<<<<<<< HEAD
    "@babel/preset-env>@babel/plugin-transform-classes>@babel/helper-optimise-call-expression": {
=======
    "@babel/plugin-syntax-typescript": {
      "packages": {
        "@babel/helper-plugin-utils": true
      }
    },
    "@babel/plugin-transform-arrow-functions": {
>>>>>>> 00025afe
      "packages": {
        "@babel/core>@babel/types": true
      }
    },
    "@babel/preset-env>@babel/plugin-transform-computed-properties": {
      "packages": {
        "@babel/core": true,
        "@babel/preset-env>@babel/helper-plugin-utils": true
      }
    },
    "@babel/preset-env>@babel/plugin-transform-destructuring": {
      "packages": {
        "@babel/core": true,
        "@babel/preset-env>@babel/helper-plugin-utils": true
      }
    },
    "@babel/preset-env>@babel/plugin-transform-dotall-regex": {
      "packages": {
        "@babel/preset-env>@babel/helper-plugin-utils": true,
        "@babel/preset-env>@babel/plugin-transform-dotall-regex>@babel/helper-create-regexp-features-plugin": true
      }
    },
    "@babel/preset-env>@babel/plugin-transform-dotall-regex>@babel/helper-create-regexp-features-plugin": {
      "packages": {
        "@babel/core": true,
        "@babel/preset-env>@babel/plugin-transform-classes>@babel/helper-annotate-as-pure": true,
        "@babel/preset-env>@babel/plugin-transform-dotall-regex>@babel/helper-create-regexp-features-plugin>regexpu-core": true
      }
    },
    "@babel/preset-env>@babel/plugin-transform-dotall-regex>@babel/helper-create-regexp-features-plugin>regexpu-core": {
      "packages": {
        "@babel/preset-env>@babel/plugin-transform-dotall-regex>@babel/helper-create-regexp-features-plugin>regexpu-core>regenerate": true,
        "@babel/preset-env>@babel/plugin-transform-dotall-regex>@babel/helper-create-regexp-features-plugin>regexpu-core>regjsgen": true,
        "@babel/preset-env>@babel/plugin-transform-dotall-regex>@babel/helper-create-regexp-features-plugin>regexpu-core>regjsparser": true,
        "@babel/preset-env>@babel/plugin-transform-dotall-regex>@babel/helper-create-regexp-features-plugin>regexpu-core>unicode-match-property-ecmascript": true,
        "@babel/preset-env>@babel/plugin-transform-dotall-regex>@babel/helper-create-regexp-features-plugin>regexpu-core>unicode-match-property-value-ecmascript": true
      }
    },
    "@babel/preset-env>@babel/plugin-transform-dotall-regex>@babel/helper-create-regexp-features-plugin>regexpu-core>regenerate": {
      "globals": {
        "define": true
      }
    },
    "@babel/preset-env>@babel/plugin-transform-dotall-regex>@babel/helper-create-regexp-features-plugin>regexpu-core>regjsgen": {
      "globals": {
        "define": true
      }
    },
    "@babel/preset-env>@babel/plugin-transform-dotall-regex>@babel/helper-create-regexp-features-plugin>regexpu-core>regjsparser": {
      "globals": {
        "regjsparser": "write"
      }
    },
    "@babel/preset-env>@babel/plugin-transform-dotall-regex>@babel/helper-create-regexp-features-plugin>regexpu-core>unicode-match-property-ecmascript": {
      "packages": {
        "@babel/preset-env>@babel/plugin-transform-dotall-regex>@babel/helper-create-regexp-features-plugin>regexpu-core>unicode-match-property-ecmascript>unicode-canonical-property-names-ecmascript": true,
        "@babel/preset-env>@babel/plugin-transform-dotall-regex>@babel/helper-create-regexp-features-plugin>regexpu-core>unicode-match-property-ecmascript>unicode-property-aliases-ecmascript": true
      }
    },
    "@babel/preset-env>@babel/plugin-transform-duplicate-keys": {
      "packages": {
        "@babel/core": true,
        "@babel/preset-env>@babel/helper-plugin-utils": true
      }
    },
    "@babel/preset-env>@babel/plugin-transform-exponentiation-operator": {
      "packages": {
        "@babel/core": true,
        "@babel/preset-env>@babel/helper-plugin-utils": true,
        "@babel/preset-env>@babel/plugin-transform-exponentiation-operator>@babel/helper-builder-binary-assignment-operator-visitor": true
      }
    },
    "@babel/preset-env>@babel/plugin-transform-exponentiation-operator>@babel/helper-builder-binary-assignment-operator-visitor": {
      "packages": {
        "@babel/core>@babel/types": true,
        "@babel/preset-env>@babel/plugin-transform-exponentiation-operator>@babel/helper-builder-binary-assignment-operator-visitor>@babel/helper-explode-assignable-expression": true
      }
    },
    "@babel/preset-env>@babel/plugin-transform-exponentiation-operator>@babel/helper-builder-binary-assignment-operator-visitor>@babel/helper-explode-assignable-expression": {
      "packages": {
        "@babel/core>@babel/types": true
      }
    },
    "@babel/preset-env>@babel/plugin-transform-for-of": {
      "packages": {
        "@babel/core": true,
        "@babel/preset-env>@babel/helper-plugin-utils": true
      }
    },
    "@babel/preset-env>@babel/plugin-transform-function-name": {
      "packages": {
        "@babel/preset-env>@babel/helper-plugin-utils": true,
        "depcheck>@babel/traverse>@babel/helper-function-name": true
      }
    },
    "@babel/preset-env>@babel/plugin-transform-literals": {
      "packages": {
        "@babel/preset-env>@babel/helper-plugin-utils": true
      }
    },
    "@babel/preset-env>@babel/plugin-transform-member-expression-literals": {
      "packages": {
        "@babel/core": true,
        "@babel/preset-env>@babel/helper-plugin-utils": true
      }
    },
    "@babel/preset-env>@babel/plugin-transform-modules-amd": {
      "packages": {
        "@babel/core": true,
        "@babel/core>@babel/helper-module-transforms": true,
        "@babel/preset-env>@babel/helper-plugin-utils": true,
        "@babel/preset-env>@babel/plugin-transform-modules-amd>babel-plugin-dynamic-import-node": true
      }
    },
    "@babel/preset-env>@babel/plugin-transform-modules-commonjs": {
      "packages": {
        "@babel/core": true,
        "@babel/core>@babel/helper-module-transforms": true,
        "@babel/core>@babel/helper-module-transforms>@babel/helper-simple-access": true,
        "@babel/preset-env>@babel/helper-plugin-utils": true,
        "@babel/preset-env>@babel/plugin-transform-modules-amd>babel-plugin-dynamic-import-node": true
      }
    },
    "@babel/preset-env>@babel/plugin-transform-modules-systemjs": {
      "globals": {
        "console.warn": true
      },
      "packages": {
        "@babel/core": true,
        "@babel/core>@babel/helper-module-transforms": true,
        "@babel/core>@babel/types>@babel/helper-validator-identifier": true,
        "@babel/preset-env>@babel/helper-plugin-utils": true,
        "@babel/preset-env>@babel/plugin-transform-modules-amd>babel-plugin-dynamic-import-node": true,
        "depcheck>@babel/traverse>@babel/helper-hoist-variables": true
      }
    },
    "@babel/preset-env>@babel/plugin-transform-modules-umd": {
      "builtin": {
        "path.basename": true,
        "path.extname": true
      },
      "packages": {
        "@babel/core": true,
        "@babel/core>@babel/helper-module-transforms": true,
        "@babel/preset-env>@babel/helper-plugin-utils": true
      }
    },
    "@babel/preset-env>@babel/plugin-transform-named-capturing-groups-regex": {
      "packages": {
        "@babel/preset-env>@babel/plugin-transform-dotall-regex>@babel/helper-create-regexp-features-plugin": true
      }
    },
    "@babel/preset-env>@babel/plugin-transform-new-target": {
      "packages": {
        "@babel/core": true,
        "@babel/preset-env>@babel/helper-plugin-utils": true
      }
    },
    "@babel/preset-env>@babel/plugin-transform-object-super": {
      "packages": {
        "@babel/core": true,
        "@babel/core>@babel/helper-module-transforms>@babel/helper-replace-supers": true,
        "@babel/preset-env>@babel/helper-plugin-utils": true
      }
    },
    "@babel/preset-env>@babel/plugin-transform-parameters": {
      "packages": {
        "@babel/core": true,
        "@babel/preset-env>@babel/helper-plugin-utils": true
      }
    },
    "@babel/preset-env>@babel/plugin-transform-property-literals": {
      "packages": {
        "@babel/core": true,
        "@babel/preset-env>@babel/helper-plugin-utils": true
      }
    },
    "@babel/preset-env>@babel/plugin-transform-regenerator": {
      "packages": {
        "@babel/preset-env>@babel/plugin-transform-regenerator>regenerator-transform": true
      }
    },
    "@babel/preset-env>@babel/plugin-transform-regenerator>regenerator-transform": {
      "builtin": {
        "assert": true,
        "util.inherits": true
      },
      "packages": {
        "@babel/runtime": true
      }
    },
    "@babel/preset-env>@babel/plugin-transform-reserved-words": {
      "packages": {
        "@babel/core": true,
        "@babel/preset-env>@babel/helper-plugin-utils": true
      }
    },
    "@babel/preset-env>@babel/plugin-transform-shorthand-properties": {
      "packages": {
        "@babel/core": true,
        "@babel/preset-env>@babel/helper-plugin-utils": true
      }
    },
    "@babel/preset-env>@babel/plugin-transform-spread": {
      "packages": {
        "@babel/core": true,
        "@babel/plugin-proposal-optional-chaining>@babel/helper-skip-transparent-expression-wrappers": true,
        "@babel/preset-env>@babel/helper-plugin-utils": true
      }
    },
    "@babel/preset-env>@babel/plugin-transform-sticky-regex": {
      "packages": {
        "@babel/core": true,
        "@babel/preset-env>@babel/helper-plugin-utils": true
      }
    },
    "@babel/preset-env>@babel/plugin-transform-template-literals": {
      "packages": {
        "@babel/core": true,
        "@babel/preset-env>@babel/helper-plugin-utils": true
      }
    },
    "@babel/preset-env>@babel/plugin-transform-typeof-symbol": {
      "packages": {
        "@babel/core": true,
        "@babel/preset-env>@babel/helper-plugin-utils": true
      }
    },
    "@babel/preset-env>@babel/plugin-transform-unicode-escapes": {
      "packages": {
        "@babel/core": true,
        "@babel/preset-env>@babel/helper-plugin-utils": true
      }
    },
    "@babel/preset-env>@babel/plugin-transform-unicode-regex": {
      "packages": {
        "@babel/preset-env>@babel/helper-plugin-utils": true,
        "@babel/preset-env>@babel/plugin-transform-dotall-regex>@babel/helper-create-regexp-features-plugin": true
      }
    },
    "@babel/preset-env>babel-plugin-polyfill-corejs2": {
      "packages": {
        "@babel/core": true,
        "@babel/preset-env>@babel/compat-data": true,
        "@babel/preset-env>babel-plugin-polyfill-corejs2>@babel/helper-define-polyfill-provider": true,
        "@babel/preset-env>babel-plugin-polyfill-corejs2>semver": true
      }
    },
    "@babel/preset-env>babel-plugin-polyfill-corejs2>@babel/helper-define-polyfill-provider": {
      "builtin": {
        "path": true
      },
      "globals": {
        "console.log": true,
        "console.warn": true,
        "process.exitCode": "write",
        "process.versions.node": true
      },
      "packages": {
        "@babel/core": true,
        "@babel/core>@babel/helper-compilation-targets": true,
        "@babel/preset-env>@babel/helper-plugin-utils": true,
        "@babel/preset-env>babel-plugin-polyfill-corejs2>@babel/helper-define-polyfill-provider>lodash.debounce": true,
        "brfs>resolve": true
      }
    },
    "@babel/preset-env>babel-plugin-polyfill-corejs2>@babel/helper-define-polyfill-provider>lodash.debounce": {
      "globals": {
        "clearTimeout": true,
        "setTimeout": true
      }
    },
    "@babel/preset-env>babel-plugin-polyfill-corejs2>semver": {
      "globals": {
        "console": true,
        "process": true
      }
    },
    "@babel/preset-env>babel-plugin-polyfill-corejs3": {
      "packages": {
        "@babel/core": true,
        "@babel/preset-env>babel-plugin-polyfill-corejs2>@babel/helper-define-polyfill-provider": true,
        "@babel/preset-env>core-js-compat": true
      }
    },
<<<<<<< HEAD
    "@babel/preset-env>babel-plugin-polyfill-regenerator": {
=======
    "@babel/plugin-transform-typescript": {
      "builtin": {
        "assert": true
      },
      "globals": {
        "console.warn": true
      },
      "packages": {
        "@babel/core": true,
        "@babel/helper-create-class-features-plugin": true,
        "@babel/helper-plugin-utils": true,
        "@babel/plugin-syntax-typescript": true
      }
    },
    "@babel/plugin-transform-unicode-escapes": {
>>>>>>> 00025afe
      "packages": {
        "@babel/preset-env>babel-plugin-polyfill-corejs2>@babel/helper-define-polyfill-provider": true
      }
    },
    "@babel/preset-env>core-js-compat": {
      "packages": {
        "@babel/preset-env>core-js-compat>semver": true
      }
    },
    "@babel/preset-env>core-js-compat>semver": {
      "globals": {
        "console.error": true,
        "process": true
      }
    },
    "@babel/preset-env>semver": {
      "globals": {
        "console": true,
        "process": true
      }
    },
    "@babel/preset-react": {
      "packages": {
        "@babel/preset-env>@babel/helper-plugin-utils": true,
        "@babel/preset-env>@babel/helper-validator-option": true,
        "@babel/preset-react>@babel/plugin-transform-react-display-name": true,
        "@babel/preset-react>@babel/plugin-transform-react-jsx": true,
        "@babel/preset-react>@babel/plugin-transform-react-jsx-development": true,
        "@babel/preset-react>@babel/plugin-transform-react-pure-annotations": true
      }
    },
<<<<<<< HEAD
    "@babel/preset-react>@babel/plugin-transform-react-display-name": {
      "builtin": {
        "path.basename": true,
        "path.dirname": true,
        "path.extname": true
      },
=======
    "@babel/preset-typescript": {
      "packages": {
        "@babel/helper-plugin-utils": true,
        "@babel/helper-validator-option": true,
        "@babel/plugin-transform-typescript": true
      }
    },
    "@babel/template": {
>>>>>>> 00025afe
      "packages": {
        "@babel/core": true,
        "@babel/preset-env>@babel/helper-plugin-utils": true
      }
    },
    "@babel/preset-react>@babel/plugin-transform-react-jsx": {
      "packages": {
<<<<<<< HEAD
        "@babel/core": true,
        "@babel/plugin-transform-runtime>@babel/helper-module-imports": true,
        "@babel/preset-env>@babel/helper-plugin-utils": true,
        "@babel/preset-env>@babel/plugin-transform-classes>@babel/helper-annotate-as-pure": true,
        "@babel/preset-react>@babel/plugin-transform-react-jsx>@babel/plugin-syntax-jsx": true
=======
        "@babel/code-frame": true,
        "@babel/generator": true,
        "@babel/helper-environment-visitor": true,
        "@babel/helper-function-name": true,
        "@babel/helper-hoist-variables": true,
        "@babel/helper-split-export-declaration": true,
        "@babel/parser": true,
        "@babel/types": true,
        "debug": true,
        "globals": true
>>>>>>> 00025afe
      }
    },
    "@babel/preset-react>@babel/plugin-transform-react-jsx-development": {
      "packages": {
        "@babel/preset-react>@babel/plugin-transform-react-jsx": true
      }
    },
    "@babel/preset-react>@babel/plugin-transform-react-jsx>@babel/plugin-syntax-jsx": {
      "packages": {
        "@babel/preset-env>@babel/helper-plugin-utils": true
      }
    },
    "@babel/preset-react>@babel/plugin-transform-react-pure-annotations": {
      "packages": {
        "@babel/core": true,
        "@babel/preset-env>@babel/helper-plugin-utils": true,
        "@babel/preset-env>@babel/plugin-transform-classes>@babel/helper-annotate-as-pure": true
      }
    },
    "@lavamoat/lavapack": {
      "builtin": {
        "assert": true,
        "buffer.Buffer.from": true,
        "fs.readFileSync": true,
        "path.join": true,
        "path.relative": true
      },
      "globals": {
        "__dirname": true,
        "process.cwd": true,
        "setTimeout": true
      },
      "packages": {
        "@lavamoat/lavapack>combine-source-map": true,
        "@lavamoat/lavapack>lavamoat-core": true,
        "@lavamoat/lavapack>umd": true,
        "browserify>JSONStream": true,
        "lavamoat>json-stable-stringify": true,
        "nyc>convert-source-map": true,
        "readable-stream": true,
        "through2": true
      }
    },
    "@lavamoat/lavapack>combine-source-map": {
      "builtin": {
        "path.dirname": true,
        "path.join": true
      },
      "globals": {
        "process.platform": true
      },
      "packages": {
        "@lavamoat/lavapack>combine-source-map>convert-source-map": true,
        "@lavamoat/lavapack>combine-source-map>inline-source-map": true,
        "@lavamoat/lavapack>combine-source-map>lodash.memoize": true,
        "@lavamoat/lavapack>combine-source-map>source-map": true
      }
    },
    "@lavamoat/lavapack>combine-source-map>convert-source-map": {
      "builtin": {
        "fs.readFileSync": true,
        "path.join": true
      },
      "globals": {
        "Buffer.from": true
      }
    },
    "@lavamoat/lavapack>combine-source-map>inline-source-map": {
      "globals": {
        "Buffer.from": true
      },
      "packages": {
        "@lavamoat/lavapack>combine-source-map>inline-source-map>source-map": true
      }
    },
    "@lavamoat/lavapack>lavamoat-core": {
      "builtin": {
        "events": true,
        "fs.existsSync": true,
        "fs.readFileSync": true,
        "module.createRequire": true,
        "module.createRequireFromPath": true,
        "path.extname": true,
        "path.join": true,
        "path.sep": true
      },
      "globals": {
        "__dirname": true,
        "console.warn": true,
        "define": true
      },
      "packages": {
        "brfs>resolve": true,
        "lavamoat-browserify>merge-deep": true,
        "lavamoat>json-stable-stringify": true,
        "lavamoat>lavamoat-tofu": true,
        "nyc>process-on-spawn>fromentries": true
      }
    },
    "@metamask/jazzicon>color>color-convert": {
      "packages": {
        "@metamask/jazzicon>color>color-convert>color-name": true
      }
    },
<<<<<<< HEAD
    "@storybook/addon-essentials>@storybook/addon-docs>@mdx-js/mdx>unist-util-visit": {
=======
    "@typescript-eslint/parser": {
      "packages": {
        "@typescript-eslint/scope-manager": true,
        "@typescript-eslint/typescript-estree": true,
        "debug": true,
        "typescript": true
      }
    },
    "@typescript-eslint/scope-manager": {
      "packages": {
        "@typescript-eslint/types": true,
        "@typescript-eslint/visitor-keys": true
      }
    },
    "@typescript-eslint/typescript-estree": {
      "builtin": {
        "fs": true,
        "path": true
      },
      "globals": {
        "console.log": true,
        "console.warn": true,
        "new": true,
        "process": true,
        "target": true
      },
      "packages": {
        "@typescript-eslint/types": true,
        "@typescript-eslint/visitor-keys": true,
        "debug": true,
        "globby": true,
        "is-glob": true,
        "semver": true,
        "tsutils": true,
        "typescript": true
      }
    },
    "@typescript-eslint/visitor-keys": {
      "packages": {
        "eslint-visitor-keys": true
      }
    },
    "JSONStream": {
      "globals": {
        "Buffer": true
      },
>>>>>>> 00025afe
      "packages": {
        "@storybook/addon-essentials>@storybook/addon-docs>@mdx-js/mdx>unist-util-visit>unist-util-visit-parents": true
      }
    },
    "@storybook/addon-essentials>@storybook/addon-docs>@mdx-js/mdx>unist-util-visit>unist-util-visit-parents": {
      "packages": {
        "stylelint>@stylelint/postcss-markdown>unist-util-find-all-after>unist-util-is": true
      }
    },
    "@storybook/api>telejson>is-symbol": {
      "packages": {
        "enzyme>is-regex>has-symbols": true
      }
    },
    "@storybook/api>util-deprecate": {
      "builtin": {
        "util.deprecate": true
      }
    },
    "@storybook/components>react-syntax-highlighter>refractor>parse-entities": {
      "packages": {
        "@storybook/components>react-syntax-highlighter>refractor>parse-entities>character-entities": true,
        "@storybook/components>react-syntax-highlighter>refractor>parse-entities>character-entities-legacy": true,
        "@storybook/components>react-syntax-highlighter>refractor>parse-entities>character-reference-invalid": true,
        "@storybook/components>react-syntax-highlighter>refractor>parse-entities>is-alphanumerical": true,
        "@storybook/components>react-syntax-highlighter>refractor>parse-entities>is-hexadecimal": true,
        "stylelint>@stylelint/postcss-markdown>remark>remark-parse>is-decimal": true
      }
    },
    "@storybook/components>react-syntax-highlighter>refractor>parse-entities>is-alphanumerical": {
      "packages": {
        "stylelint>@stylelint/postcss-markdown>remark>remark-parse>is-alphabetical": true,
        "stylelint>@stylelint/postcss-markdown>remark>remark-parse>is-decimal": true
      }
    },
    "@storybook/react>@storybook/core-common>glob-base": {
      "builtin": {
        "path.dirname": true
      },
      "packages": {
        "@storybook/react>@storybook/core-common>glob-base>glob-parent": true,
        "@storybook/react>@storybook/core-common>glob-base>is-glob": true
      }
    },
    "@storybook/react>@storybook/core-common>glob-base>glob-parent": {
      "builtin": {
        "path.dirname": true
      },
      "packages": {
        "@storybook/react>@storybook/core-common>glob-base>is-glob": true
      }
    },
    "@storybook/react>@storybook/core-common>glob-base>is-glob": {
      "packages": {
        "gulp-watch>anymatch>micromatch>is-extglob": true
      }
    },
    "addons-linter>probe-image-size>next-tick": {
      "globals": {
        "MutationObserver": true,
        "WebKitMutationObserver": true,
        "document": true,
        "process": true,
        "setImmediate": true,
        "setTimeout": true
      }
    },
    "addons-linter>upath": {
      "builtin": {
        "path": true
      }
    },
    "babelify": {
      "builtin": {
        "path.extname": true,
        "path.resolve": true,
        "stream.PassThrough": true,
        "stream.Transform": true,
        "util": true
      },
      "globals": {
        "Buffer.concat": true
      },
      "packages": {
        "@babel/core": true
      }
    },
    "bify-module-groups": {
      "packages": {
        "bify-module-groups>through2": true,
        "pify": true,
        "pump": true
      }
    },
    "bify-module-groups>through2": {
      "builtin": {
        "util.inherits": true
      },
      "globals": {
        "process.nextTick": true
      },
      "packages": {
        "bify-module-groups>through2>readable-stream": true
      }
    },
    "bify-module-groups>through2>readable-stream": {
      "builtin": {
        "buffer.Buffer": true,
        "events.EventEmitter": true,
        "stream": true,
        "util": true
      },
      "globals": {
        "process.env.READABLE_STREAM": true,
        "process.nextTick": true,
        "process.stderr": true,
        "process.stdout": true
      },
      "packages": {
        "@storybook/api>util-deprecate": true,
        "browserify>string_decoder": true,
        "pumpify>inherits": true
      }
    },
    "brfs": {
      "builtin": {
        "fs.createReadStream": true,
        "fs.readdir": true,
        "path": true
      },
      "packages": {
        "brfs>quote-stream": true,
        "brfs>resolve": true,
        "brfs>static-module": true,
        "brfs>through2": true
      }
    },
    "brfs>quote-stream": {
      "globals": {
        "Buffer": true
      },
      "packages": {
        "brfs>quote-stream>buffer-equal": true,
        "brfs>quote-stream>through2": true
      }
    },
    "brfs>quote-stream>buffer-equal": {
      "builtin": {
        "buffer.Buffer.isBuffer": true
      }
    },
    "brfs>quote-stream>through2": {
      "builtin": {
        "util.inherits": true
      },
      "globals": {
        "process.nextTick": true
      },
      "packages": {
        "readable-stream": true,
        "watchify>xtend": true
      }
    },
    "brfs>resolve": {
      "builtin": {
        "fs.readFile": true,
        "fs.readFileSync": true,
        "fs.realpath": true,
        "fs.realpathSync": true,
        "fs.stat": true,
        "fs.statSync": true,
        "path.dirname": true,
        "path.join": true,
        "path.parse": true,
        "path.relative": true,
        "path.resolve": true
      },
      "globals": {
        "process.nextTick": true,
        "process.platform": true,
        "process.versions": true
      },
      "packages": {
        "brfs>resolve>path-parse": true,
        "depcheck>is-core-module": true
      }
    },
    "brfs>resolve>path-parse": {
      "globals": {
        "process.platform": true
      }
    },
    "brfs>static-module": {
      "packages": {
        "brfs>static-module>acorn-node": true,
        "brfs>static-module>magic-string": true,
        "brfs>static-module>merge-source-map": true,
        "brfs>static-module>scope-analyzer": true,
        "brfs>static-module>shallow-copy": true,
        "brfs>static-module>static-eval": true,
        "brfs>static-module>through2": true,
        "browserify>concat-stream": true,
        "browserify>duplexer2": true,
        "enzyme>has": true,
        "enzyme>object-inspect": true,
        "jsdom>escodegen": true,
        "nyc>convert-source-map": true,
        "readable-stream": true
      }
    },
    "brfs>static-module>acorn-node": {
      "packages": {
        "brfs>static-module>acorn-node>acorn-walk": true,
        "eslint>espree>acorn": true,
        "watchify>xtend": true
      }
    },
    "brfs>static-module>acorn-node>acorn-walk": {
      "globals": {
        "define": true
      }
    },
    "brfs>static-module>magic-string": {
      "globals": {
        "Buffer": true,
        "btoa": true,
        "console.warn": true
      },
      "packages": {
        "brfs>static-module>magic-string>sourcemap-codec": true
      }
    },
    "brfs>static-module>magic-string>sourcemap-codec": {
      "globals": {
        "define": true
      }
    },
    "brfs>static-module>merge-source-map": {
      "packages": {
        "brfs>static-module>merge-source-map>source-map": true
      }
    },
    "brfs>static-module>scope-analyzer": {
      "builtin": {
        "assert.ok": true,
        "assert.strictEqual": true
      },
      "packages": {
        "brfs>static-module>scope-analyzer>array-from": true,
        "brfs>static-module>scope-analyzer>dash-ast": true,
        "brfs>static-module>scope-analyzer>es6-map": true,
        "brfs>static-module>scope-analyzer>es6-set": true,
        "brfs>static-module>scope-analyzer>estree-is-function": true,
        "brfs>static-module>scope-analyzer>get-assigned-identifiers": true,
        "gulp>undertaker>es6-weak-map>es6-symbol": true
      }
    },
    "brfs>static-module>scope-analyzer>dash-ast": {
      "builtin": {
        "assert": true
      }
    },
    "brfs>static-module>scope-analyzer>es6-map": {
      "packages": {
        "gulp-sourcemaps>debug-fabulous>memoizee>event-emitter": true,
        "gulp>undertaker>es6-weak-map>d": true,
        "gulp>undertaker>es6-weak-map>es5-ext": true,
        "gulp>undertaker>es6-weak-map>es6-symbol": true,
        "resolve-url-loader>es6-iterator": true
      }
    },
    "brfs>static-module>scope-analyzer>es6-set": {
      "packages": {
        "gulp-sourcemaps>debug-fabulous>memoizee>event-emitter": true,
        "gulp>undertaker>es6-weak-map>d": true,
        "gulp>undertaker>es6-weak-map>es5-ext": true,
        "gulp>undertaker>es6-weak-map>es6-symbol": true,
        "resolve-url-loader>es6-iterator": true
      }
    },
    "brfs>static-module>scope-analyzer>get-assigned-identifiers": {
      "builtin": {
        "assert.equal": true
      }
    },
    "brfs>static-module>static-eval": {
      "packages": {
        "jsdom>escodegen": true
      }
    },
    "brfs>static-module>through2": {
      "builtin": {
        "util.inherits": true
      },
      "globals": {
        "process.nextTick": true
      },
      "packages": {
        "readable-stream": true,
        "watchify>xtend": true
      }
    },
    "brfs>through2": {
      "builtin": {
        "util.inherits": true
      },
      "globals": {
        "process.nextTick": true
      },
      "packages": {
        "readable-stream": true,
        "watchify>xtend": true
      }
    },
    "browserify": {
      "builtin": {
        "events.EventEmitter": true,
        "fs.realpath": true,
        "path.dirname": true,
        "path.join": true,
        "path.relative": true,
        "path.resolve": true,
        "path.sep": true
      },
      "globals": {
        "__dirname": true,
        "process.cwd": true,
        "process.nextTick": true,
        "process.platform": true
      },
      "packages": {
        "brfs>resolve": true,
        "browserify>browser-pack": true,
        "browserify>browser-resolve": true,
        "browserify>cached-path-relative": true,
        "browserify>concat-stream": true,
        "browserify>deps-sort": true,
        "browserify>insert-module-globals": true,
        "browserify>module-deps": true,
        "browserify>read-only-stream": true,
        "browserify>shasum": true,
        "browserify>syntax-error": true,
        "browserify>through2": true,
        "enzyme>has": true,
        "labeled-stream-splicer": true,
        "lavamoat>htmlescape": true,
        "pumpify>inherits": true,
        "watchify>defined": true,
        "watchify>xtend": true
      }
    },
    "browserify>JSONStream": {
      "globals": {
        "Buffer": true
      },
      "packages": {
        "browserify>JSONStream>jsonparse": true,
        "debounce-stream>through": true
      }
    },
    "browserify>JSONStream>jsonparse": {
      "globals": {
        "Buffer": true
      }
    },
    "browserify>browser-pack": {
      "builtin": {
        "fs.readFileSync": true,
        "path.join": true,
        "path.relative": true
      },
      "globals": {
        "__dirname": true,
        "process.cwd": true
      },
      "packages": {
        "@lavamoat/lavapack>combine-source-map": true,
        "@lavamoat/lavapack>umd": true,
        "browserify>JSONStream": true,
        "browserify>browser-pack>through2": true,
        "jsdom>request>safe-buffer": true,
        "watchify>defined": true
      }
    },
    "browserify>browser-pack>through2": {
      "builtin": {
        "util.inherits": true
      },
      "globals": {
        "process.nextTick": true
      },
      "packages": {
        "readable-stream": true,
        "watchify>xtend": true
      }
    },
    "browserify>browser-resolve": {
      "builtin": {
        "fs.readFile": true,
        "fs.readFileSync": true,
        "path": true
      },
      "globals": {
        "__dirname": true,
        "process.platform": true
      },
      "packages": {
        "browserify>browser-resolve>resolve": true
      }
    },
    "browserify>browser-resolve>resolve": {
      "builtin": {
        "fs.readFile": true,
        "fs.readFileSync": true,
        "fs.stat": true,
        "fs.statSync": true,
        "path": true
      },
      "globals": {
        "process.nextTick": true,
        "process.platform": true
      }
    },
    "browserify>cached-path-relative": {
      "builtin": {
        "path": true
      },
      "globals": {
        "process.cwd": true
      }
    },
    "browserify>concat-stream": {
      "globals": {
        "Buffer.concat": true,
        "Buffer.isBuffer": true
      },
      "packages": {
        "browserify>concat-stream>buffer-from": true,
        "browserify>concat-stream>typedarray": true,
        "pumpify>inherits": true,
        "readable-stream": true
      }
    },
    "browserify>concat-stream>buffer-from": {
      "globals": {
        "Buffer": true
      }
    },
    "browserify>deps-sort": {
      "packages": {
        "browserify>deps-sort>through2": true,
        "watchify>browserify>shasum-object": true
      }
    },
    "browserify>deps-sort>through2": {
      "builtin": {
        "util.inherits": true
      },
      "globals": {
        "process.nextTick": true
      },
      "packages": {
        "readable-stream": true,
        "watchify>xtend": true
      }
    },
    "browserify>duplexer2": {
      "packages": {
        "readable-stream": true
      }
    },
    "browserify>insert-module-globals": {
      "builtin": {
        "path.dirname": true,
        "path.isAbsolute": true,
        "path.relative": true,
        "path.sep": true
      },
      "globals": {
        "Buffer.concat": true,
        "Buffer.isBuffer": true
      },
      "packages": {
        "@lavamoat/lavapack>combine-source-map": true,
        "brfs>static-module>acorn-node": true,
        "browserify>insert-module-globals>through2": true,
        "browserify>insert-module-globals>undeclared-identifiers": true,
        "nyc>glob>path-is-absolute": true,
        "watchify>xtend": true
      }
    },
    "browserify>insert-module-globals>through2": {
      "builtin": {
        "util.inherits": true
      },
      "globals": {
        "process.nextTick": true
      },
      "packages": {
        "readable-stream": true,
        "watchify>xtend": true
      }
    },
    "browserify>insert-module-globals>undeclared-identifiers": {
      "packages": {
        "brfs>static-module>acorn-node": true,
        "brfs>static-module>scope-analyzer>get-assigned-identifiers": true,
        "watchify>xtend": true
      }
    },
    "browserify>module-deps": {
      "builtin": {
        "fs.createReadStream": true,
        "fs.readFile": true,
        "path.delimiter": true,
        "path.dirname": true,
        "path.join": true,
        "path.resolve": true
      },
      "globals": {
        "process.cwd": true,
        "process.env.NODE_PATH": true,
        "process.nextTick": true,
        "process.platform": true,
        "setTimeout": true,
        "tr": true
      },
      "packages": {
        "brfs>resolve": true,
        "browserify>cached-path-relative": true,
        "browserify>concat-stream": true,
        "browserify>duplexer2": true,
        "browserify>module-deps>detective": true,
        "browserify>module-deps>stream-combiner2": true,
        "browserify>module-deps>through2": true,
        "browserify>parents": true,
        "loose-envify": true,
        "pumpify>inherits": true,
        "readable-stream": true,
        "watchify>browserify>browser-resolve": true,
        "watchify>defined": true,
        "watchify>xtend": true
      }
    },
    "browserify>module-deps>detective": {
      "packages": {
        "brfs>static-module>acorn-node": true,
        "watchify>defined": true
      }
    },
    "browserify>module-deps>stream-combiner2": {
      "packages": {
        "browserify>duplexer2": true,
        "readable-stream": true
      }
    },
    "browserify>module-deps>through2": {
      "builtin": {
        "util.inherits": true
      },
      "globals": {
        "process.nextTick": true
      },
      "packages": {
        "readable-stream": true,
        "watchify>xtend": true
      }
    },
    "browserify>parents": {
      "globals": {
        "process.cwd": true,
        "process.platform": true
      },
      "packages": {
        "browserify>parents>path-platform": true
      }
    },
    "browserify>parents>path-platform": {
      "builtin": {
        "path": true,
        "util.isObject": true,
        "util.isString": true
      },
      "globals": {
        "process.cwd": true,
        "process.env": true,
        "process.platform": true
      }
    },
    "browserify>read-only-stream": {
      "packages": {
        "readable-stream": true
      }
    },
    "browserify>shasum": {
      "builtin": {
        "buffer.Buffer.isBuffer": true,
        "crypto.createHash": true
      },
      "packages": {
        "browserify>shasum>json-stable-stringify": true
      }
    },
    "browserify>shasum>json-stable-stringify": {
      "packages": {
        "lavamoat>json-stable-stringify>jsonify": true
      }
    },
    "browserify>string_decoder": {
      "packages": {
        "browserify>string_decoder>safe-buffer": true
      }
    },
    "browserify>string_decoder>safe-buffer": {
      "builtin": {
        "buffer": true
      }
    },
    "browserify>syntax-error": {
      "packages": {
        "brfs>static-module>acorn-node": true
      }
    },
    "browserify>through2": {
      "builtin": {
        "util.inherits": true
      },
      "globals": {
        "process.nextTick": true
      },
      "packages": {
        "readable-stream": true,
        "watchify>xtend": true
      }
    },
    "chalk": {
      "packages": {
        "chalk>ansi-styles": true,
        "chalk>supports-color": true
      }
    },
    "chalk>ansi-styles": {
      "packages": {
        "chalk>ansi-styles>color-convert": true
      }
    },
    "chalk>ansi-styles>color-convert": {
      "packages": {
        "jest-canvas-mock>moo-color>color-name": true
      }
    },
    "chalk>supports-color": {
      "builtin": {
        "os.release": true,
        "tty.isatty": true
      },
      "globals": {
        "process.env": true,
        "process.platform": true
      },
      "packages": {
        "chalk>supports-color>has-flag": true
      }
    },
    "chalk>supports-color>has-flag": {
      "globals": {
        "process.argv": true
      }
    },
    "cross-spawn": {
      "builtin": {
        "child_process.spawn": true,
        "child_process.spawnSync": true,
        "fs.closeSync": true,
        "fs.openSync": true,
        "fs.readSync": true,
        "path.delimiter": true,
        "path.normalize": true,
        "path.resolve": true
      },
      "globals": {
        "Buffer.alloc": true,
        "process.chdir": true,
        "process.cwd": true,
        "process.env": true,
        "process.platform": true
      },
      "packages": {
        "cross-spawn>path-key": true,
        "cross-spawn>shebang-command": true,
        "cross-spawn>which": true
      }
    },
    "cross-spawn>path-key": {
      "globals": {
        "process.env": true,
        "process.platform": true
      }
    },
    "cross-spawn>shebang-command": {
      "packages": {
        "cross-spawn>shebang-command>shebang-regex": true
      }
    },
    "cross-spawn>which": {
      "builtin": {
        "path.join": true
      },
      "globals": {
        "process.cwd": true,
        "process.env.OSTYPE": true,
        "process.env.PATH": true,
        "process.env.PATHEXT": true,
        "process.platform": true
      },
      "packages": {
        "mocha>which>isexe": true
      }
    },
    "debounce-stream>duplexer": {
      "builtin": {
        "stream": true
      }
    },
    "debounce-stream>through": {
      "builtin": {
        "stream": true
      },
      "globals": {
        "process.nextTick": true
      }
    },
    "del": {
      "builtin": {
        "path.resolve": true
      },
      "packages": {
        "del>globby": true,
        "del>is-path-cwd": true,
        "del>is-path-in-cwd": true,
        "del>p-map": true,
        "del>pify": true,
        "del>rimraf": true
      }
    },
    "del>globby": {
      "packages": {
        "del>globby>array-union": true,
        "del>globby>pify": true,
        "del>globby>pinkie-promise": true,
        "nyc>glob": true,
        "react>object-assign": true
      }
    },
    "del>globby>array-union": {
      "packages": {
        "del>globby>array-union>array-uniq": true
      }
    },
    "del>globby>pinkie-promise": {
      "packages": {
        "del>globby>pinkie-promise>pinkie": true
      }
    },
    "del>globby>pinkie-promise>pinkie": {
      "globals": {
        "process": true,
        "setImmediate": true,
        "setTimeout": true
      }
    },
    "del>is-path-cwd": {
      "builtin": {
        "path.resolve": true
      },
      "globals": {
        "process.cwd": true
      }
    },
    "del>is-path-in-cwd": {
      "globals": {
        "process.cwd": true
      },
      "packages": {
        "del>is-path-in-cwd>is-path-inside": true
      }
    },
    "del>is-path-in-cwd>is-path-inside": {
      "builtin": {
        "path.resolve": true
      },
      "packages": {
        "serve-handler>path-is-inside": true
      }
    },
    "del>rimraf": {
      "builtin": {
        "assert": true,
        "fs": true,
        "path.join": true
      },
      "globals": {
        "process.platform": true,
        "setTimeout": true
      },
      "packages": {
        "nyc>glob": true
      }
    },
    "depcheck>@babel/traverse": {
      "globals": {
        "console.log": true,
        "console.trace": true
      },
      "packages": {
        "@babel/code-frame": true,
        "@babel/core>@babel/generator": true,
        "@babel/core>@babel/types": true,
        "addons-linter>eslint>globals": true,
        "depcheck>@babel/parser": true,
        "depcheck>@babel/traverse>@babel/helper-function-name": true,
        "depcheck>@babel/traverse>@babel/helper-hoist-variables": true,
        "depcheck>@babel/traverse>@babel/helper-split-export-declaration": true,
        "eslint>debug": true
      }
    },
    "depcheck>@babel/traverse>@babel/helper-function-name": {
      "packages": {
        "@babel/core>@babel/template": true,
        "@babel/core>@babel/types": true,
        "depcheck>@babel/traverse>@babel/helper-function-name>@babel/helper-get-function-arity": true
      }
    },
    "depcheck>@babel/traverse>@babel/helper-function-name>@babel/helper-get-function-arity": {
      "packages": {
        "@babel/core>@babel/types": true
      }
    },
    "depcheck>@babel/traverse>@babel/helper-hoist-variables": {
      "packages": {
        "@babel/core>@babel/types": true
      }
    },
    "depcheck>@babel/traverse>@babel/helper-split-export-declaration": {
      "packages": {
        "@babel/core>@babel/types": true
      }
    },
    "depcheck>cosmiconfig>yaml": {
      "globals": {
        "Buffer": true,
        "YAML_SILENCE_DEPRECATION_WARNINGS": true,
        "YAML_SILENCE_WARNINGS": true,
        "atob": true,
        "btoa": true,
        "console.warn": true,
        "process": true
      }
    },
    "depcheck>is-core-module": {
      "globals": {
        "process.versions": true
      },
      "packages": {
        "enzyme>has": true
      }
    },
    "depcheck>json5": {
      "globals": {
        "console.warn": true
      }
    },
    "depcheck>readdirp": {
      "builtin": {
        "fs": true,
        "path.join": true,
        "path.relative": true,
        "path.resolve": true,
        "path.sep": true,
        "stream.Readable": true,
        "util.promisify": true
      },
      "globals": {
        "process.platform": true,
        "process.versions.node.split": true
      },
      "packages": {
        "fast-glob>picomatch": true
      }
    },
    "dependency-tree>typescript": {
      "builtin": {
        "buffer.Buffer": true,
        "crypto": true,
        "fs.closeSync": true,
        "fs.mkdirSync": true,
        "fs.openSync": true,
        "fs.readFileSync": true,
        "fs.readdirSync": true,
        "fs.realpathSync": true,
        "fs.statSync": true,
        "fs.unlinkSync": true,
        "fs.unwatchFile": true,
        "fs.utimesSync": true,
        "fs.watch": true,
        "fs.watchFile": true,
        "fs.writeFileSync": true,
        "fs.writeSync": true,
        "inspector": true,
        "os.EOL": true,
        "os.platform": true,
        "path.dirname": true,
        "path.join": true,
        "path.resolve": true
      },
      "globals": {
        "Intl": true,
        "TypeScript": "write",
        "__dirname": true,
        "__filename": true,
        "__magic__": true,
        "clearTimeout": true,
        "console.log": true,
        "gc": true,
        "globalThis": "write",
        "onProfilerEvent": true,
        "performance": true,
        "process": true,
        "setTimeout": true,
        "toolsVersion": "write"
      },
      "packages": {
        "terser>source-map-support": true
      }
    },
    "duplexify": {
      "globals": {
        "Buffer": true,
        "process.nextTick": true
      },
      "packages": {
        "duplexify>readable-stream": true,
        "duplexify>stream-shift": true,
        "end-of-stream": true,
        "pumpify>inherits": true
      }
    },
    "duplexify>readable-stream": {
      "builtin": {
        "buffer.Buffer": true,
        "events.EventEmitter": true,
        "stream": true,
        "util": true
      },
      "globals": {
        "process.env.READABLE_STREAM": true,
        "process.nextTick": true,
        "process.stderr": true,
        "process.stdout": true
      },
      "packages": {
        "@storybook/api>util-deprecate": true,
        "browserify>string_decoder": true,
        "pumpify>inherits": true
      }
    },
    "end-of-stream": {
      "globals": {
        "process.nextTick": true
      },
      "packages": {
        "pump>once": true
      }
    },
    "enzyme>array.prototype.flat": {
      "packages": {
        "enzyme>object.values>es-abstract": true,
        "globalthis>define-properties": true
      }
    },
    "enzyme>cheerio>dom-serializer": {
      "packages": {
        "enzyme>cheerio>entities": true,
        "enzyme>cheerio>htmlparser2>domelementtype": true
      }
    },
    "enzyme>cheerio>htmlparser2": {
      "builtin": {
        "buffer.Buffer": true,
        "events.EventEmitter": true,
        "string_decoder.StringDecoder": true
      },
      "packages": {
        "enzyme>cheerio>entities": true,
        "enzyme>cheerio>htmlparser2>domelementtype": true,
        "enzyme>cheerio>htmlparser2>domhandler": true,
        "enzyme>cheerio>htmlparser2>domutils": true,
        "enzyme>cheerio>htmlparser2>readable-stream": true,
        "pumpify>inherits": true
      }
    },
    "enzyme>cheerio>htmlparser2>domhandler": {
      "packages": {
        "enzyme>cheerio>htmlparser2>domelementtype": true
      }
    },
    "enzyme>cheerio>htmlparser2>domutils": {
      "packages": {
        "enzyme>cheerio>dom-serializer": true,
        "enzyme>cheerio>htmlparser2>domelementtype": true
      }
    },
    "enzyme>cheerio>htmlparser2>readable-stream": {
      "builtin": {
        "buffer.Buffer": true,
        "events.EventEmitter": true,
        "stream": true,
        "util": true
      },
      "globals": {
        "process.env.READABLE_STREAM": true,
        "process.nextTick": true,
        "process.stderr": true,
        "process.stdout": true
      },
      "packages": {
        "@storybook/api>util-deprecate": true,
        "browserify>string_decoder": true,
        "pumpify>inherits": true
      }
    },
    "enzyme>has": {
      "packages": {
        "enzyme>has>function-bind": true
      }
    },
    "enzyme>is-callable": {
      "globals": {
        "document": true
      }
    },
    "enzyme>is-regex": {
      "packages": {
        "enzyme>is-regex>call-bind": true,
        "enzyme>is-regex>has-symbols": true
      }
    },
    "enzyme>is-regex>call-bind": {
      "packages": {
        "enzyme>has>function-bind": true,
        "nock>qs>side-channel>get-intrinsic": true
      }
    },
    "enzyme>object-inspect": {
      "builtin": {
        "util.inspect": true
      },
      "globals": {
        "HTMLElement": true
      }
    },
    "enzyme>object.assign": {
      "packages": {
        "enzyme>is-regex>call-bind": true,
        "enzyme>is-regex>has-symbols": true,
        "globalthis>define-properties": true,
        "nock>deep-equal>object-keys": true
      }
    },
    "enzyme>object.entries": {
      "packages": {
        "enzyme>has": true,
        "enzyme>is-regex>call-bind": true,
        "enzyme>object.values>es-abstract": true,
        "globalthis>define-properties": true
      }
    },
    "enzyme>object.values>es-abstract": {
      "packages": {
        "enzyme>has": true,
        "enzyme>is-callable": true,
        "enzyme>is-regex": true,
        "enzyme>is-regex>call-bind": true,
        "enzyme>is-regex>has-symbols": true,
        "enzyme>object-inspect": true,
        "enzyme>object.values>es-abstract>es-to-primitive": true,
        "nock>qs>side-channel>get-intrinsic": true
      }
    },
    "enzyme>object.values>es-abstract>es-to-primitive": {
      "packages": {
        "@storybook/api>telejson>is-symbol": true,
        "enzyme>is-callable": true,
        "nock>deep-equal>is-date-object": true
      }
    },
    "eslint": {
      "builtin": {
        "assert": true,
        "fs.existsSync": true,
        "fs.lstatSync": true,
        "fs.readFileSync": true,
        "fs.readdirSync": true,
        "fs.statSync": true,
        "fs.unlinkSync": true,
        "fs.writeFile": true,
        "fs.writeFileSync": true,
        "path.extname": true,
        "path.isAbsolute": true,
        "path.join": true,
        "path.normalize": true,
        "path.relative": true,
        "path.resolve": true,
        "path.sep": true,
        "util.format": true,
        "util.inspect": true,
        "util.promisify": true
      },
      "globals": {
        "__dirname": true,
        "console.log": true,
        "describe": true,
        "it": true,
        "process": true
      },
      "packages": {
        "eslint>@eslint/eslintrc": true,
        "eslint>ajv": true,
        "eslint>debug": true,
        "eslint>doctrine": true,
        "eslint>eslint-scope": true,
        "eslint>eslint-utils": true,
        "eslint>eslint-visitor-keys": true,
        "eslint>espree": true,
        "eslint>esquery": true,
        "eslint>esutils": true,
        "eslint>file-entry-cache": true,
        "eslint>functional-red-black-tree": true,
        "eslint>glob-parent": true,
        "eslint>globals": true,
        "eslint>ignore": true,
        "eslint>imurmurhash": true,
        "eslint>is-glob": true,
        "eslint>json-stable-stringify-without-jsonify": true,
        "eslint>levn": true,
        "eslint>natural-compare": true,
        "eslint>regexpp": true,
        "lodash": true,
        "mocha>minimatch": true
      }
    },
    "eslint-config-prettier": {
      "globals": {
        "process.env.ESLINT_CONFIG_PRETTIER_NO_DEPRECATED": true
      }
    },
    "eslint-import-resolver-node": {
      "builtin": {
        "path.dirname": true,
        "path.resolve": true
      },
      "packages": {
        "brfs>resolve": true,
        "eslint-import-resolver-node>debug": true
      }
    },
<<<<<<< HEAD
    "eslint-import-resolver-node>debug": {
=======
    "eslint-import-resolver-typescript": {
      "builtin": {
        "path": true
      },
      "globals": {
        "console.warn": true,
        "process.cwd": true
      },
      "packages": {
        "debug": true,
        "glob": true,
        "is-glob": true,
        "resolve": true,
        "tsconfig-paths": true
      }
    },
    "eslint-module-utils": {
>>>>>>> 00025afe
      "builtin": {
        "fs.SyncWriteStream": true,
        "net.Socket": true,
        "tty.WriteStream": true,
        "tty.isatty": true,
        "util": true
      },
      "globals": {
        "chrome": true,
        "console": true,
        "document": true,
        "localStorage": true,
        "navigator": true,
        "process": true
      },
      "packages": {
        "eslint-import-resolver-node>debug>ms": true
      }
    },
    "eslint-plugin-import": {
      "builtin": {
        "fs": true,
        "path": true,
        "vm": true
      },
      "globals": {
        "process.cwd": true,
        "process.env": true
      },
      "packages": {
        "brfs>resolve": true,
        "dependency-tree>typescript": true,
        "enzyme>array.prototype.flat": true,
        "enzyme>has": true,
        "enzyme>object.values": true,
        "eslint": true,
        "eslint-plugin-import>contains-path": true,
        "eslint-plugin-import>debug": true,
        "eslint-plugin-import>doctrine": true,
        "eslint-plugin-import>eslint-module-utils": true,
        "eslint-plugin-import>read-pkg-up": true,
        "eslint-plugin-import>tsconfig-paths": true,
        "eslint-plugin-react>array-includes": true,
        "mocha>minimatch": true
      }
    },
    "eslint-plugin-import>contains-path": {
      "builtin": {
        "path.normalize": true
      }
    },
    "eslint-plugin-import>debug": {
      "builtin": {
        "fs.SyncWriteStream": true,
        "net.Socket": true,
        "tty.WriteStream": true,
        "tty.isatty": true,
        "util": true
      },
      "globals": {
        "chrome": true,
        "console": true,
        "document": true,
        "localStorage": true,
        "navigator": true,
        "process": true
      },
      "packages": {
        "eslint-plugin-import>debug>ms": true
      }
    },
    "eslint-plugin-import>doctrine": {
      "builtin": {
        "assert": true
      },
      "packages": {
        "eslint>esutils": true,
        "readable-stream>isarray": true
      }
    },
    "eslint-plugin-import>eslint-module-utils": {
      "builtin": {
        "crypto.createHash": true,
        "fs.existsSync": true,
        "fs.readdirSync": true,
        "module": true,
        "path.dirname": true,
        "path.extname": true,
        "path.join": true,
        "path.parse": true,
        "path.resolve": true
      },
      "globals": {
        "__dirname": true,
        "console.warn": true,
        "process.cwd": true,
        "process.hrtime": true
      },
      "packages": {
        "@babel/eslint-parser": true,
        "eslint-import-resolver-node": true,
        "eslint-plugin-import>eslint-module-utils>debug": true,
        "eslint-plugin-import>eslint-module-utils>pkg-dir": true
      }
    },
    "eslint-plugin-import>eslint-module-utils>debug": {
      "builtin": {
        "fs.SyncWriteStream": true,
        "net.Socket": true,
        "tty.WriteStream": true,
        "tty.isatty": true,
        "util": true
      },
      "globals": {
        "chrome": true,
        "console": true,
        "document": true,
        "localStorage": true,
        "navigator": true,
        "process": true
      },
      "packages": {
        "eslint-plugin-import>eslint-module-utils>debug>ms": true
      }
    },
    "eslint-plugin-import>eslint-module-utils>pkg-dir": {
      "builtin": {
        "path.dirname": true
      },
      "packages": {
        "eslint-plugin-import>eslint-module-utils>pkg-dir>find-up": true
      }
    },
    "eslint-plugin-import>eslint-module-utils>pkg-dir>find-up": {
      "builtin": {
        "path.dirname": true,
        "path.join": true,
        "path.parse": true,
        "path.resolve": true
      },
      "packages": {
        "eslint-plugin-import>eslint-module-utils>pkg-dir>find-up>locate-path": true
      }
    },
    "eslint-plugin-import>eslint-module-utils>pkg-dir>find-up>locate-path": {
      "builtin": {
        "path.resolve": true
      },
      "globals": {
        "process.cwd": true
      },
      "packages": {
        "eslint-plugin-import>eslint-module-utils>pkg-dir>find-up>locate-path>p-locate": true,
        "mocha>find-up>locate-path>path-exists": true
      }
    },
    "eslint-plugin-import>eslint-module-utils>pkg-dir>find-up>locate-path>p-locate": {
      "packages": {
        "eslint-plugin-import>eslint-module-utils>pkg-dir>find-up>locate-path>p-locate>p-limit": true
      }
    },
    "eslint-plugin-import>eslint-module-utils>pkg-dir>find-up>locate-path>p-locate>p-limit": {
      "packages": {
        "eslint-plugin-import>eslint-module-utils>pkg-dir>find-up>locate-path>p-locate>p-limit>p-try": true
      }
    },
    "eslint-plugin-import>read-pkg-up": {
      "packages": {
        "eslint-plugin-import>read-pkg-up>find-up": true,
        "eslint-plugin-import>read-pkg-up>read-pkg": true
      }
    },
    "eslint-plugin-import>read-pkg-up>find-up": {
      "builtin": {
        "path.dirname": true,
        "path.join": true,
        "path.parse": true,
        "path.resolve": true
      },
      "packages": {
        "eslint-plugin-import>read-pkg-up>find-up>locate-path": true
      }
    },
    "eslint-plugin-import>read-pkg-up>find-up>locate-path": {
      "builtin": {
        "path.resolve": true
      },
      "globals": {
        "process.cwd": true
      },
      "packages": {
        "eslint-plugin-import>read-pkg-up>find-up>locate-path>p-locate": true,
        "mocha>find-up>locate-path>path-exists": true
      }
    },
    "eslint-plugin-import>read-pkg-up>find-up>locate-path>p-locate": {
      "packages": {
        "eslint-plugin-import>read-pkg-up>find-up>locate-path>p-locate>p-limit": true
      }
    },
    "eslint-plugin-import>read-pkg-up>find-up>locate-path>p-locate>p-limit": {
      "packages": {
        "eslint-plugin-import>read-pkg-up>find-up>locate-path>p-locate>p-limit>p-try": true
      }
    },
    "eslint-plugin-import>read-pkg-up>read-pkg": {
      "builtin": {
        "path.join": true
      },
      "packages": {
        "eslint-plugin-import>read-pkg-up>read-pkg>load-json-file": true,
        "eslint-plugin-import>read-pkg-up>read-pkg>path-type": true,
        "stylelint>meow>normalize-package-data": true
      }
    },
    "eslint-plugin-import>read-pkg-up>read-pkg>load-json-file": {
      "builtin": {
        "path.relative": true
      },
      "packages": {
        "eslint-plugin-import>read-pkg-up>read-pkg>load-json-file>pify": true,
        "eslint-plugin-import>read-pkg-up>read-pkg>load-json-file>strip-bom": true,
        "fs-extra>graceful-fs": true,
        "geckodriver>got>parse-json": true
      }
    },
    "eslint-plugin-import>read-pkg-up>read-pkg>path-type": {
      "builtin": {
        "fs": true
      },
      "packages": {
        "eslint-plugin-import>read-pkg-up>read-pkg>path-type>pify": true
      }
    },
    "eslint-plugin-import>tsconfig-paths": {
      "builtin": {
        "fs.existsSync": true,
        "fs.lstatSync": true,
        "fs.readFileSync": true,
        "fs.statSync": true,
        "path.dirname": true,
        "path.join": true,
        "path.resolve": true
      },
      "packages": {
        "eslint-plugin-import>tsconfig-paths>json5": true,
        "eslint-plugin-import>tsconfig-paths>strip-bom": true
      }
    },
    "eslint-plugin-import>tsconfig-paths>json5": {
      "globals": {
        "console.warn": true
      }
    },
    "eslint-plugin-jsdoc": {
      "packages": {
        "eslint": true,
        "eslint-plugin-jsdoc>@es-joy/jsdoccomment": true,
        "eslint-plugin-jsdoc>comment-parser": true,
        "eslint-plugin-jsdoc>jsdoc-type-pratt-parser": true,
        "eslint-plugin-jsdoc>regextras": true,
        "eslint-plugin-jsdoc>spdx-expression-parse": true,
        "eslint>debug": true,
        "lodash": true,
        "semver": true
      }
    },
    "eslint-plugin-jsdoc>@es-joy/jsdoccomment": {
      "packages": {
        "eslint-plugin-jsdoc>comment-parser": true,
        "eslint-plugin-jsdoc>jsdoc-type-pratt-parser": true,
        "eslint>esquery": true
      }
    },
    "eslint-plugin-jsdoc>jsdoc-type-pratt-parser": {
      "globals": {
        "define": true
      }
    },
    "eslint-plugin-jsdoc>regextras": {
      "globals": {
        "define": true
      }
    },
    "eslint-plugin-jsdoc>spdx-expression-parse": {
      "packages": {
        "eslint-plugin-jsdoc>spdx-expression-parse>spdx-exceptions": true,
        "eslint-plugin-jsdoc>spdx-expression-parse>spdx-license-ids": true
      }
    },
    "eslint-plugin-node": {
      "builtin": {
        "fs.readFileSync": true,
        "fs.readdirSync": true,
        "fs.statSync": true,
        "path.basename": true,
        "path.dirname": true,
        "path.extname": true,
        "path.isAbsolute": true,
        "path.join": true,
        "path.relative": true,
        "path.resolve": true,
        "path.sep": true
      },
      "globals": {
        "process.cwd": true
      },
      "packages": {
        "brfs>resolve": true,
        "eslint-plugin-node>eslint-plugin-es": true,
        "eslint-plugin-node>semver": true,
        "eslint>eslint-utils": true,
        "globby>ignore": true,
        "mocha>minimatch": true
      }
    },
    "eslint-plugin-node>eslint-plugin-es": {
      "packages": {
        "eslint>eslint-utils": true,
        "eslint>regexpp": true
      }
    },
    "eslint-plugin-node>semver": {
      "globals": {
        "console": true,
        "process": true
      }
    },
    "eslint-plugin-prettier": {
      "packages": {
        "eslint-plugin-prettier>prettier-linter-helpers": true,
        "prettier": true
      }
    },
    "eslint-plugin-prettier>prettier-linter-helpers": {
      "packages": {
        "eslint-plugin-prettier>prettier-linter-helpers>fast-diff": true
      }
    },
    "eslint-plugin-react": {
      "builtin": {
<<<<<<< HEAD
        "fs.statSync": true,
        "path.dirname": true,
        "path.extname": true
=======
        "assert": true,
        "events.EventEmitter": true,
        "fs": true,
        "path.join": true,
        "path.resolve": true,
        "util": true
>>>>>>> 00025afe
      },
      "globals": {
        "console.error": true,
        "console.log": true,
        "process.argv.join": true,
        "process.cwd": true
      },
      "packages": {
        "enzyme>has": true,
        "enzyme>object.entries": true,
        "enzyme>object.values": true,
        "eslint-plugin-react>array-includes": true,
        "eslint-plugin-react>array.prototype.flatmap": true,
        "eslint-plugin-react>doctrine": true,
        "eslint-plugin-react>jsx-ast-utils": true,
        "eslint-plugin-react>resolve": true,
        "lavamoat>object.fromentries": true,
        "mocha>minimatch": true,
        "prop-types": true,
        "string.prototype.matchall": true
      }
    },
    "eslint-plugin-react-hooks": {
      "globals": {
        "process.env.NODE_ENV": true
      }
    },
    "eslint-plugin-react>array-includes": {
      "packages": {
        "enzyme>is-regex>call-bind": true,
        "enzyme>is-string": true,
        "enzyme>object.values>es-abstract": true,
        "globalthis>define-properties": true,
        "nock>qs>side-channel>get-intrinsic": true
      }
    },
    "eslint-plugin-react>array.prototype.flatmap": {
      "packages": {
        "enzyme>is-regex>call-bind": true,
        "enzyme>object.values>es-abstract": true,
        "globalthis>define-properties": true
      }
    },
    "eslint-plugin-react>doctrine": {
      "builtin": {
        "assert": true
      },
      "packages": {
        "eslint>esutils": true
      }
    },
    "eslint-plugin-react>jsx-ast-utils": {
      "globals": {
        "console.error": true
      },
      "packages": {
        "enzyme>object.assign": true
      }
    },
    "eslint-plugin-react>resolve": {
      "builtin": {
        "fs.readFile": true,
        "fs.readFileSync": true,
        "fs.realpath": true,
        "fs.realpathSync": true,
        "fs.stat": true,
        "fs.statSync": true,
        "path.dirname": true,
        "path.join": true,
        "path.parse": true,
        "path.relative": true,
        "path.resolve": true
      },
      "globals": {
        "process.nextTick": true,
        "process.platform": true
      },
      "packages": {
        "brfs>resolve>path-parse": true,
        "depcheck>is-core-module": true
      }
    },
    "eslint>@eslint/eslintrc": {
      "builtin": {
        "assert": true,
        "fs.existsSync": true,
        "fs.readFileSync": true,
        "module.createRequire": true,
        "module.createRequireFromPath": true,
        "os.homedir": true,
        "path.basename": true,
        "path.dirname": true,
        "path.extname": true,
        "path.isAbsolute": true,
        "path.join": true,
        "path.relative": true,
        "path.resolve": true,
        "path.sep": true,
        "util.inspect": true
      },
      "globals": {
        "__dirname": true,
        "process.cwd": true,
        "process.emitWarning": true,
        "process.platform": true
      },
      "packages": {
        "$root$": true,
        "@babel/eslint-parser": true,
        "@babel/eslint-plugin": true,
        "@metamask/eslint-config": true,
        "@metamask/eslint-config-nodejs": true,
        "eslint": true,
        "eslint-config-prettier": true,
        "eslint-plugin-import": true,
        "eslint-plugin-jsdoc": true,
        "eslint-plugin-node": true,
        "eslint-plugin-prettier": true,
        "eslint-plugin-react": true,
        "eslint-plugin-react-hooks": true,
        "eslint>@eslint/eslintrc>globals": true,
        "eslint>@eslint/eslintrc>ignore": true,
        "eslint>@eslint/eslintrc>strip-json-comments": true,
        "eslint>ajv": true,
        "eslint>debug": true,
        "eslint>espree": true,
        "mocha>minimatch": true,
        "nyc>js-yaml": true
      }
    },
    "eslint>@eslint/eslintrc>ignore": {
      "globals": {
        "process": true
      }
    },
    "eslint>ajv": {
      "globals": {
        "console": true
      },
      "packages": {
        "eslint>ajv>fast-deep-equal": true,
        "eslint>ajv>fast-json-stable-stringify": true,
        "eslint>ajv>json-schema-traverse": true,
        "eslint>ajv>uri-js": true
      }
    },
    "eslint>ajv>uri-js": {
      "globals": {
        "define": true
      }
    },
    "eslint>debug": {
      "builtin": {
        "tty.isatty": true,
        "util.deprecate": true,
        "util.format": true,
        "util.inspect": true
      },
      "globals": {
        "console": true,
        "document": true,
        "localStorage": true,
        "navigator": true,
        "process": true
      },
      "packages": {
        "chalk>supports-color": true,
        "eslint>debug>ms": true
      }
    },
    "eslint>doctrine": {
      "builtin": {
        "assert": true
      },
      "packages": {
        "eslint>esutils": true
      }
    },
    "eslint>eslint-scope": {
      "builtin": {
        "assert": true
      },
      "packages": {
        "eslint>eslint-scope>esrecurse": true,
        "jsdom>escodegen>estraverse": true
      }
    },
    "eslint>eslint-scope>esrecurse": {
      "packages": {
        "eslint>eslint-scope>esrecurse>estraverse": true
      }
    },
    "eslint>eslint-utils": {
      "packages": {
        "eslint>espree>eslint-visitor-keys": true
      }
    },
    "eslint>espree": {
      "packages": {
        "eslint>espree>acorn": true,
        "eslint>espree>acorn-jsx": true,
        "eslint>espree>eslint-visitor-keys": true
      }
    },
    "eslint>espree>acorn": {
      "globals": {
        "define": true
      }
    },
    "eslint>espree>acorn-jsx": {
      "packages": {
        "eslint>espree>acorn": true
      }
    },
    "eslint>esquery": {
      "globals": {
        "define": true
      }
    },
    "eslint>file-entry-cache": {
      "builtin": {
        "crypto.createHash": true,
        "fs.readFileSync": true,
        "fs.statSync": true,
        "path.basename": true,
        "path.dirname": true
      },
      "packages": {
        "eslint>file-entry-cache>flat-cache": true
      }
    },
    "eslint>file-entry-cache>flat-cache": {
      "builtin": {
        "fs.existsSync": true,
        "fs.mkdirSync": true,
        "fs.readFileSync": true,
        "fs.writeFileSync": true,
        "path.basename": true,
        "path.dirname": true,
        "path.resolve": true
      },
      "globals": {
        "__dirname": true
      },
      "packages": {
        "eslint>file-entry-cache>flat-cache>flatted": true,
        "eslint>file-entry-cache>flat-cache>rimraf": true
      }
    },
    "eslint>file-entry-cache>flat-cache>rimraf": {
      "builtin": {
        "assert": true,
        "fs": true,
        "path.join": true
      },
      "globals": {
        "process.platform": true,
        "setTimeout": true
      },
      "packages": {
        "nyc>glob": true
      }
    },
    "eslint>glob-parent": {
      "builtin": {
        "os.platform": true,
        "path.posix.dirname": true
      },
      "packages": {
        "eslint>is-glob": true
      }
    },
    "eslint>ignore": {
      "globals": {
        "process": true
      }
    },
    "eslint>import-fresh": {
      "builtin": {
        "path.dirname": true
      },
      "globals": {
        "__filename": true
      },
      "packages": {
        "eslint>import-fresh>parent-module": true,
        "eslint>import-fresh>resolve-from": true
      }
    },
    "eslint>import-fresh>parent-module": {
      "packages": {
        "eslint>import-fresh>parent-module>callsites": true
      }
    },
    "eslint>import-fresh>resolve-from": {
      "builtin": {
        "fs.realpathSync": true,
        "module._nodeModulePaths": true,
        "module._resolveFilename": true,
        "path.join": true,
        "path.resolve": true
      }
    },
    "eslint>is-glob": {
      "packages": {
        "eslint>is-glob>is-extglob": true
      }
    },
    "eslint>levn": {
      "packages": {
        "eslint>levn>prelude-ls": true,
        "eslint>levn>type-check": true
      }
    },
    "eslint>levn>type-check": {
      "packages": {
        "eslint>levn>prelude-ls": true
      }
    },
    "eslint>strip-ansi": {
      "packages": {
        "eslint>strip-ansi>ansi-regex": true
      }
    },
    "fancy-log": {
      "builtin": {
        "console.Console": true
      },
      "globals": {
        "process.argv.indexOf": true,
        "process.platform": true,
        "process.stderr": true,
        "process.stdout": true,
        "process.version": true
      },
      "packages": {
        "fancy-log>ansi-gray": true,
        "fancy-log>color-support": true,
        "fancy-log>parse-node-version": true,
        "fancy-log>time-stamp": true
      }
    },
    "fancy-log>ansi-gray": {
      "packages": {
        "fancy-log>ansi-gray>ansi-wrap": true
      }
    },
    "fancy-log>color-support": {
      "globals": {
        "process": true
      }
    },
    "fast-glob": {
      "builtin": {
        "fs.lstat": true,
        "fs.lstatSync": true,
        "fs.readdir": true,
        "fs.readdirSync": true,
        "fs.stat": true,
        "fs.statSync": true,
        "os.cpus": true,
        "path.basename": true,
        "path.resolve": true,
        "stream.PassThrough": true,
        "stream.Readable": true
      },
      "globals": {
        "process.cwd": true
      },
      "packages": {
        "eslint>glob-parent": true,
        "fast-glob>@nodelib/fs.stat": true,
        "fast-glob>@nodelib/fs.walk": true,
        "fast-glob>micromatch": true,
        "fast-glob>picomatch": true,
        "globby>merge2": true
      }
    },
    "fast-glob>@nodelib/fs.stat": {
      "builtin": {
        "fs.lstat": true,
        "fs.lstatSync": true,
        "fs.stat": true,
        "fs.statSync": true
      }
    },
    "fast-glob>@nodelib/fs.walk": {
      "builtin": {
        "events.EventEmitter": true,
        "path.sep": true,
        "stream.Readable": true
      },
      "globals": {
        "setImmediate": true
      },
      "packages": {
        "fast-glob>@nodelib/fs.walk>@nodelib/fs.scandir": true,
        "fast-glob>@nodelib/fs.walk>fastq": true
      }
    },
    "fast-glob>@nodelib/fs.walk>@nodelib/fs.scandir": {
      "builtin": {
        "fs.lstat": true,
        "fs.lstatSync": true,
        "fs.readdir": true,
        "fs.readdirSync": true,
        "fs.stat": true,
        "fs.statSync": true,
        "path.sep": true
      },
      "globals": {
        "process.versions.node.split": true
      },
      "packages": {
        "fast-glob>@nodelib/fs.stat": true,
        "fast-glob>@nodelib/fs.walk>@nodelib/fs.scandir>run-parallel": true
      }
    },
    "fast-glob>@nodelib/fs.walk>@nodelib/fs.scandir>run-parallel": {
      "globals": {
        "process.nextTick": true
      }
    },
    "fast-glob>@nodelib/fs.walk>fastq": {
      "packages": {
        "fast-glob>@nodelib/fs.walk>fastq>reusify": true
      }
    },
    "fast-glob>micromatch": {
      "builtin": {
        "util.inspect": true
      },
      "packages": {
        "fast-glob>picomatch": true,
        "sass>chokidar>braces": true
      }
    },
    "fast-glob>picomatch": {
      "builtin": {
        "path.basename": true,
        "path.sep": true
      },
      "globals": {
        "process.platform": true,
        "process.version.slice": true
      }
    },
    "fs-extra": {
      "builtin": {
        "assert": true,
        "fs": true,
        "os.tmpdir": true,
        "path.dirname": true,
        "path.isAbsolute": true,
        "path.join": true,
        "path.normalize": true,
        "path.parse": true,
        "path.relative": true,
        "path.resolve": true,
        "path.sep": true
      },
      "globals": {
        "Buffer": true,
        "console.warn": true,
        "process.arch": true,
        "process.cwd": true,
        "process.platform": true,
        "process.umask": true,
        "process.versions.node.split": true,
        "setTimeout": true
      },
      "packages": {
        "fs-extra>graceful-fs": true,
        "fs-extra>jsonfile": true,
        "fs-extra>universalify": true
      }
    },
    "fs-extra>graceful-fs": {
      "builtin": {
        "assert.equal": true,
        "constants.O_SYMLINK": true,
        "constants.O_WRONLY": true,
        "constants.hasOwnProperty": true,
        "fs": true,
        "stream.Stream.call": true,
        "util": true
      },
      "globals": {
        "console.error": true,
        "process": true,
        "setTimeout": true
      }
    },
    "fs-extra>jsonfile": {
      "builtin": {
        "fs": true
      },
      "globals": {
        "Buffer.isBuffer": true
      },
      "packages": {
        "fs-extra>graceful-fs": true
      }
    },
    "geckodriver>got>parse-json": {
      "packages": {
        "geckodriver>got>parse-json>error-ex": true
      }
    },
    "geckodriver>got>parse-json>error-ex": {
      "builtin": {
        "util.inherits": true
      },
      "packages": {
        "geckodriver>got>parse-json>error-ex>is-arrayish": true
      }
    },
    "globalthis": {
      "packages": {
        "globalthis>define-properties": true
      }
    },
    "globalthis>define-properties": {
      "packages": {
        "nock>deep-equal>object-keys": true
      }
    },
    "globby": {
      "builtin": {
        "fs.Stats": true,
        "fs.readFile": true,
        "fs.readFileSync": true,
        "fs.statSync": true,
        "path.dirname": true,
        "path.isAbsolute": true,
        "path.join": true,
        "path.posix.join": true,
        "path.relative": true,
        "stream.Transform": true,
        "util.promisify": true
      },
      "globals": {
        "process.cwd": true
      },
      "packages": {
        "fast-glob": true,
        "globby>array-union": true,
        "globby>dir-glob": true,
        "globby>ignore": true,
        "globby>merge2": true,
        "globby>slash": true
      }
    },
    "globby>dir-glob": {
      "builtin": {
        "path.extname": true,
        "path.isAbsolute": true,
        "path.join": true,
        "path.posix.join": true
      },
      "globals": {
        "process.cwd": true
      },
      "packages": {
        "globby>dir-glob>path-type": true
      }
    },
    "globby>dir-glob>path-type": {
      "builtin": {
        "fs": true,
        "util.promisify": true
      }
    },
    "globby>ignore": {
      "globals": {
        "process": true
      }
    },
    "globby>merge2": {
      "builtin": {
        "stream.PassThrough": true
      },
      "globals": {
        "process.nextTick": true
      }
    },
    "gulp": {
      "builtin": {
        "util.inherits": true
      },
      "packages": {
        "gulp>glob-watcher": true,
        "gulp>undertaker": true,
        "gulp>vinyl-fs": true
      }
    },
    "gulp-autoprefixer": {
      "globals": {
        "Buffer.from": true,
        "setImmediate": true
      },
      "packages": {
        "fancy-log": true,
        "gulp-autoprefixer>autoprefixer": true,
        "gulp-autoprefixer>postcss": true,
        "gulp-autoprefixer>through2": true,
        "gulp-watch>plugin-error": true,
        "vinyl-sourcemaps-apply": true
      }
    },
    "gulp-autoprefixer>autoprefixer": {
      "globals": {
        "process.cwd": true
      },
      "packages": {
        "gulp-autoprefixer>autoprefixer>browserslist": true,
        "gulp-autoprefixer>autoprefixer>postcss-value-parser": true,
        "gulp-autoprefixer>postcss": true,
        "stylelint>autoprefixer>caniuse-lite": true,
        "stylelint>autoprefixer>normalize-range": true,
        "stylelint>autoprefixer>num2fraction": true
      }
    },
    "gulp-autoprefixer>autoprefixer>browserslist": {
      "builtin": {
        "fs.existsSync": true,
        "fs.readFileSync": true,
        "fs.statSync": true,
        "path.basename": true,
        "path.dirname": true,
        "path.join": true,
        "path.resolve": true
      },
      "globals": {
        "console.warn": true,
        "process.env.BROWSERSLIST": true,
        "process.env.BROWSERSLIST_CONFIG": true,
        "process.env.BROWSERSLIST_DISABLE_CACHE": true,
        "process.env.BROWSERSLIST_ENV": true,
        "process.env.BROWSERSLIST_STATS": true,
        "process.env.NODE_ENV": true
      },
      "packages": {
        "stylelint>autoprefixer>browserslist>electron-to-chromium": true,
        "stylelint>autoprefixer>caniuse-lite": true
      }
    },
    "gulp-autoprefixer>postcss": {
      "builtin": {
        "fs": true,
        "path": true
      },
      "globals": {
        "Buffer": true,
        "atob": true,
        "btoa": true,
        "console": true
      },
      "packages": {
        "gulp-autoprefixer>postcss>chalk": true,
        "gulp-autoprefixer>postcss>supports-color": true,
        "source-map": true
      }
    },
    "gulp-autoprefixer>postcss>chalk": {
      "globals": {
        "process.env.TERM": true,
        "process.platform": true
      },
      "packages": {
        "gulp-autoprefixer>postcss>chalk>ansi-styles": true,
        "gulp-autoprefixer>postcss>supports-color": true,
        "mocha>escape-string-regexp": true
      }
    },
    "gulp-autoprefixer>postcss>chalk>ansi-styles": {
      "packages": {
        "@metamask/jazzicon>color>color-convert": true
      }
    },
    "gulp-autoprefixer>postcss>supports-color": {
      "builtin": {
        "os.release": true
      },
      "globals": {
        "process.env": true,
        "process.platform": true,
        "process.stderr": true,
        "process.stdout": true,
        "process.versions.node.split": true
      },
      "packages": {
        "mocha>supports-color>has-flag": true
      }
    },
    "gulp-autoprefixer>through2": {
      "builtin": {
        "util.inherits": true
      },
      "globals": {
        "process.nextTick": true
      },
      "packages": {
        "readable-stream": true,
        "watchify>xtend": true
      }
    },
    "gulp-dart-sass": {
      "builtin": {
        "path.basename": true,
        "path.dirname": true,
        "path.extname": true,
        "path.join": true,
        "path.relative": true
      },
      "globals": {
        "process.cwd": true,
        "process.stderr.write": true
      },
      "packages": {
        "eslint>table>lodash.clonedeep": true,
        "gulp-dart-sass>chalk": true,
        "gulp-dart-sass>strip-ansi": true,
        "gulp-dart-sass>through2": true,
        "gulp-watch>plugin-error": true,
        "sass": true,
        "vinyl-sourcemaps-apply": true,
        "vinyl>replace-ext": true
      }
    },
    "gulp-dart-sass>chalk": {
      "globals": {
        "process.env.TERM": true,
        "process.platform": true
      },
      "packages": {
        "gulp-dart-sass>chalk>ansi-styles": true,
        "gulp-dart-sass>chalk>supports-color": true,
        "mocha>escape-string-regexp": true
      }
    },
    "gulp-dart-sass>chalk>ansi-styles": {
      "packages": {
        "@metamask/jazzicon>color>color-convert": true
      }
    },
    "gulp-dart-sass>chalk>supports-color": {
      "builtin": {
        "os.release": true
      },
      "globals": {
        "process.env": true,
        "process.platform": true,
        "process.stderr": true,
        "process.stdout": true,
        "process.versions.node.split": true
      },
      "packages": {
        "mocha>supports-color>has-flag": true
      }
    },
    "gulp-dart-sass>strip-ansi": {
      "packages": {
        "gulp-dart-sass>strip-ansi>ansi-regex": true
      }
    },
    "gulp-dart-sass>through2": {
      "builtin": {
        "util.inherits": true
      },
      "globals": {
        "process.nextTick": true
      },
      "packages": {
        "readable-stream": true,
        "watchify>xtend": true
      }
    },
    "gulp-livereload": {
      "builtin": {
        "path.relative": true
      },
      "packages": {
        "fancy-log": true,
        "gulp-livereload>chalk": true,
        "gulp-livereload>debug": true,
        "gulp-livereload>event-stream": true,
        "gulp-livereload>lodash.assign": true,
        "gulp-livereload>tiny-lr": true
      }
    },
    "gulp-livereload>chalk": {
      "globals": {
        "process.env.TERM": true,
        "process.platform": true
      },
      "packages": {
        "gulp-livereload>chalk>ansi-styles": true,
        "gulp-livereload>chalk>supports-color": true,
        "mocha>escape-string-regexp": true
      }
    },
    "gulp-livereload>chalk>ansi-styles": {
      "packages": {
        "@metamask/jazzicon>color>color-convert": true
      }
    },
    "gulp-livereload>chalk>supports-color": {
      "builtin": {
        "os.release": true
      },
      "globals": {
        "process.env": true,
        "process.platform": true,
        "process.stderr": true,
        "process.stdout": true,
        "process.versions.node.split": true
      },
      "packages": {
        "mocha>supports-color>has-flag": true
      }
    },
    "gulp-livereload>debug": {
      "builtin": {
        "tty.isatty": true,
        "util": true
      },
      "globals": {
        "console": true,
        "document": true,
        "localStorage": true,
        "navigator": true,
        "process": true
      },
      "packages": {
        "analytics-node>ms": true,
        "gulp-livereload>chalk>supports-color": true
      }
    },
    "gulp-livereload>event-stream": {
      "builtin": {
        "buffer.Buffer.isBuffer": true,
        "stream.Stream": true
      },
      "globals": {
        "Buffer.concat": true,
        "Buffer.isBuffer": true,
        "console.error": true,
        "process.nextTick": true,
        "setImmediate": true
      },
      "packages": {
        "3box>ipfs>fsm-event>fsm>split": true,
        "debounce-stream>duplexer": true,
        "debounce-stream>through": true,
        "gulp-livereload>event-stream>from": true,
        "gulp-livereload>event-stream>map-stream": true,
        "gulp-livereload>event-stream>pause-stream": true,
        "gulp-livereload>event-stream>stream-combiner": true
      }
    },
    "gulp-livereload>event-stream>from": {
      "builtin": {
        "stream": true
      },
      "globals": {
        "process.nextTick": true
      }
    },
    "gulp-livereload>event-stream>map-stream": {
      "builtin": {
        "stream.Stream": true
      },
      "globals": {
        "process.nextTick": true
      }
    },
    "gulp-livereload>event-stream>pause-stream": {
      "packages": {
        "debounce-stream>through": true
      }
    },
    "gulp-livereload>event-stream>stream-combiner": {
      "packages": {
        "debounce-stream>duplexer": true
      }
    },
    "gulp-livereload>tiny-lr": {
      "builtin": {
        "events": true,
        "fs": true,
        "http": true,
        "https": true,
        "url.parse": true
      },
      "globals": {
        "console.error": true
      },
      "packages": {
        "gulp-livereload>tiny-lr>body": true,
        "gulp-livereload>tiny-lr>debug": true,
        "gulp-livereload>tiny-lr>faye-websocket": true,
        "nock>qs": true,
        "react>object-assign": true
      }
    },
    "gulp-livereload>tiny-lr>body": {
      "builtin": {
        "querystring.parse": true
      },
      "packages": {
        "gulp-livereload>tiny-lr>body>continuable-cache": true,
        "gulp-livereload>tiny-lr>body>error": true,
        "gulp-livereload>tiny-lr>body>raw-body": true,
        "gulp-livereload>tiny-lr>body>safe-json-parse": true
      }
    },
    "gulp-livereload>tiny-lr>body>error": {
      "builtin": {
        "assert": true
      },
      "packages": {
        "gulp-livereload>tiny-lr>body>error>string-template": true,
        "watchify>xtend": true
      }
    },
    "gulp-livereload>tiny-lr>body>raw-body": {
      "globals": {
        "Buffer.concat": true,
        "process.nextTick": true
      },
      "packages": {
        "gulp-livereload>tiny-lr>body>raw-body>bytes": true,
        "gulp-livereload>tiny-lr>body>raw-body>string_decoder": true
      }
    },
    "gulp-livereload>tiny-lr>body>raw-body>string_decoder": {
      "builtin": {
        "buffer.Buffer": true
      }
    },
    "gulp-livereload>tiny-lr>debug": {
      "builtin": {
        "tty.isatty": true,
        "util": true
      },
      "globals": {
        "console": true,
        "document": true,
        "localStorage": true,
        "navigator": true,
        "process": true
      },
      "packages": {
        "analytics-node>ms": true,
        "chalk>supports-color": true
      }
    },
    "gulp-livereload>tiny-lr>faye-websocket": {
      "builtin": {
        "net.connect": true,
        "stream.Stream": true,
        "tls.connect": true,
        "url.parse": true,
        "util.inherits": true
      },
      "globals": {
        "Buffer": true,
        "clearInterval": true,
        "process.nextTick": true,
        "setInterval": true
      },
      "packages": {
        "gulp-livereload>tiny-lr>faye-websocket>websocket-driver": true
      }
    },
    "gulp-livereload>tiny-lr>faye-websocket>websocket-driver": {
      "builtin": {
        "crypto.createHash": true,
        "crypto.randomBytes": true,
        "events.EventEmitter": true,
        "stream.Stream": true,
        "url.parse": true,
        "util.inherits": true
      },
      "globals": {
        "Buffer": true,
        "process.version.match": true
      },
      "packages": {
        "gulp-livereload>tiny-lr>faye-websocket>websocket-driver>http-parser-js": true,
        "gulp-livereload>tiny-lr>faye-websocket>websocket-driver>websocket-extensions": true
      }
    },
    "gulp-livereload>tiny-lr>faye-websocket>websocket-driver>http-parser-js": {
      "builtin": {
        "assert.equal": true,
        "assert.ok": true
      }
    },
    "gulp-rename": {
      "builtin": {
        "path.basename": true,
        "path.dirname": true,
        "path.extname": true,
        "path.join": true,
        "stream.Transform": true
      }
    },
    "gulp-rtlcss": {
      "globals": {
        "Buffer.from": true
      },
      "packages": {
        "gulp-rtlcss>rtlcss": true,
        "gulp-rtlcss>through2": true,
        "gulp-watch>plugin-error": true,
        "vinyl-sourcemaps-apply": true
      }
    },
    "gulp-rtlcss>rtlcss": {
      "builtin": {
        "fs.readFileSync": true,
        "path.join": true,
        "path.normalize": true
      },
      "globals": {
        "process.cwd": true,
        "process.env.HOME": true,
        "process.env.HOMEPATH": true,
        "process.env.USERPROFILE": true
      },
      "packages": {
        "gulp-rtlcss>rtlcss>@choojs/findup": true,
        "gulp-rtlcss>rtlcss>postcss": true,
        "rc>strip-json-comments": true
      }
    },
    "gulp-rtlcss>rtlcss>@choojs/findup": {
      "builtin": {
        "events.EventEmitter": true,
        "fs.access": true,
        "fs.accessSync": true,
        "fs.exists": true,
        "fs.existsSync": true,
        "path.join": true,
        "util.inherits": true
      },
      "globals": {
        "console.log": true
      }
    },
    "gulp-rtlcss>rtlcss>chalk": {
      "globals": {
        "process.env.TERM": true,
        "process.platform": true
      },
      "packages": {
        "gulp-rtlcss>rtlcss>chalk>ansi-styles": true,
        "gulp-rtlcss>rtlcss>chalk>supports-color": true,
        "mocha>escape-string-regexp": true
      }
    },
    "gulp-rtlcss>rtlcss>chalk>ansi-styles": {
      "packages": {
        "@metamask/jazzicon>color>color-convert": true
      }
    },
    "gulp-rtlcss>rtlcss>chalk>supports-color": {
      "builtin": {
        "os.release": true
      },
      "globals": {
        "process.env": true,
        "process.platform": true,
        "process.stderr": true,
        "process.stdout": true,
        "process.versions.node.split": true
      },
      "packages": {
        "mocha>supports-color>has-flag": true
      }
    },
    "gulp-rtlcss>rtlcss>postcss": {
      "builtin": {
        "fs": true,
        "path": true
      },
      "globals": {
        "Buffer": true,
        "atob": true,
        "btoa": true,
        "console": true
      },
      "packages": {
        "gulp-rtlcss>rtlcss>chalk": true,
        "gulp-rtlcss>rtlcss>chalk>supports-color": true,
        "source-map": true
      }
    },
    "gulp-rtlcss>through2": {
      "builtin": {
        "util.inherits": true
      },
      "globals": {
        "process.nextTick": true
      },
      "packages": {
        "readable-stream": true,
        "watchify>xtend": true
      }
    },
    "gulp-sourcemaps": {
      "builtin": {
        "path.dirname": true,
        "path.extname": true,
        "path.join": true,
        "path.relative": true,
        "path.resolve": true,
        "path.sep": true
      },
      "globals": {
        "Buffer.concat": true,
        "Buffer.from": true
      },
      "packages": {
        "fs-extra>graceful-fs": true,
        "gulp-sourcemaps>@gulp-sourcemaps/identity-map": true,
        "gulp-sourcemaps>@gulp-sourcemaps/map-sources": true,
        "gulp-sourcemaps>acorn": true,
        "gulp-sourcemaps>css": true,
        "gulp-sourcemaps>debug-fabulous": true,
        "gulp-sourcemaps>detect-newline": true,
        "gulp-sourcemaps>strip-bom-string": true,
        "gulp-sourcemaps>through2": true,
        "nyc>convert-source-map": true,
        "source-map": true
      }
    },
    "gulp-sourcemaps>@gulp-sourcemaps/identity-map": {
      "packages": {
        "css-loader>normalize-path": true,
        "gulp-sourcemaps>@gulp-sourcemaps/identity-map>acorn": true,
        "gulp-sourcemaps>@gulp-sourcemaps/identity-map>through2": true,
        "source-map": true,
        "stylelint>postcss": true
      }
    },
    "gulp-sourcemaps>@gulp-sourcemaps/identity-map>acorn": {
      "globals": {
        "define": true
      }
    },
    "gulp-sourcemaps>@gulp-sourcemaps/identity-map>through2": {
      "builtin": {
        "util.inherits": true
      },
      "globals": {
        "process.nextTick": true
      },
      "packages": {
        "gulp-sourcemaps>@gulp-sourcemaps/identity-map>through2>readable-stream": true
      }
    },
    "gulp-sourcemaps>@gulp-sourcemaps/identity-map>through2>readable-stream": {
      "builtin": {
        "buffer.Buffer": true,
        "events.EventEmitter": true,
        "stream": true,
        "util": true
      },
      "globals": {
        "process.env.READABLE_STREAM": true,
        "process.nextTick": true,
        "process.stderr": true,
        "process.stdout": true
      },
      "packages": {
        "@storybook/api>util-deprecate": true,
        "browserify>string_decoder": true,
        "pumpify>inherits": true
      }
    },
    "gulp-sourcemaps>@gulp-sourcemaps/map-sources": {
      "packages": {
        "gulp-sourcemaps>@gulp-sourcemaps/map-sources>normalize-path": true,
        "gulp-sourcemaps>@gulp-sourcemaps/map-sources>through2": true
      }
    },
    "gulp-sourcemaps>@gulp-sourcemaps/map-sources>normalize-path": {
      "packages": {
        "vinyl>remove-trailing-separator": true
      }
    },
    "gulp-sourcemaps>@gulp-sourcemaps/map-sources>through2": {
      "builtin": {
        "util.inherits": true
      },
      "globals": {
        "process.nextTick": true
      },
      "packages": {
        "readable-stream": true,
        "watchify>xtend": true
      }
    },
    "gulp-sourcemaps>acorn": {
      "globals": {
        "define": true
      }
    },
    "gulp-sourcemaps>css": {
      "builtin": {
        "fs.readFileSync": true,
        "path.dirname": true,
        "path.sep": true
      },
      "packages": {
        "gulp-sourcemaps>css>source-map-resolve": true,
        "pumpify>inherits": true,
        "source-map": true
      }
    },
    "gulp-sourcemaps>css>source-map-resolve": {
      "builtin": {
        "path.sep": true,
        "url.resolve": true
      },
      "globals": {
        "TextDecoder": true,
        "setImmediate": true
      },
      "packages": {
        "gulp-sourcemaps>css>source-map-resolve>atob": true,
        "gulp-sourcemaps>css>source-map-resolve>decode-uri-component": true
      }
    },
    "gulp-sourcemaps>css>source-map-resolve>atob": {
      "globals": {
        "Buffer.from": true
      }
    },
    "gulp-sourcemaps>debug-fabulous": {
      "packages": {
        "gulp-sourcemaps>debug-fabulous>debug": true,
        "gulp-sourcemaps>debug-fabulous>memoizee": true,
        "react>object-assign": true
      }
    },
    "gulp-sourcemaps>debug-fabulous>debug": {
      "builtin": {
        "tty.isatty": true,
        "util": true
      },
      "globals": {
        "console": true,
        "document": true,
        "localStorage": true,
        "navigator": true,
        "process": true
      },
      "packages": {
        "analytics-node>ms": true,
        "chalk>supports-color": true
      }
    },
    "gulp-sourcemaps>debug-fabulous>memoizee": {
      "globals": {
        "clearTimeout": true,
        "setTimeout": true
      },
      "packages": {
        "addons-linter>probe-image-size>next-tick": true,
        "gulp-sourcemaps>debug-fabulous>memoizee>event-emitter": true,
        "gulp-sourcemaps>debug-fabulous>memoizee>is-promise": true,
        "gulp-sourcemaps>debug-fabulous>memoizee>lru-queue": true,
        "gulp-sourcemaps>debug-fabulous>memoizee>timers-ext": true,
        "gulp>undertaker>es6-weak-map>d": true,
        "gulp>undertaker>es6-weak-map>es5-ext": true
      }
    },
    "gulp-sourcemaps>debug-fabulous>memoizee>event-emitter": {
      "packages": {
        "gulp>undertaker>es6-weak-map>d": true,
        "gulp>undertaker>es6-weak-map>es5-ext": true
      }
    },
    "gulp-sourcemaps>debug-fabulous>memoizee>lru-queue": {
      "packages": {
        "gulp>undertaker>es6-weak-map>es5-ext": true
      }
    },
    "gulp-sourcemaps>debug-fabulous>memoizee>timers-ext": {
      "packages": {
        "gulp>undertaker>es6-weak-map>es5-ext": true
      }
    },
    "gulp-sourcemaps>through2": {
      "builtin": {
        "util.inherits": true
      },
      "globals": {
        "process.nextTick": true
      },
      "packages": {
        "readable-stream": true,
        "watchify>xtend": true
      }
    },
    "gulp-stylelint": {
      "builtin": {
        "fs.mkdir": true,
        "fs.writeFile": true,
        "path.dirname": true,
        "path.resolve": true
      },
      "globals": {
        "Buffer.from": true,
        "process.cwd": true,
        "process.nextTick": true
      },
      "packages": {
        "eslint>strip-ansi": true,
        "fancy-log": true,
        "gulp-stylelint>source-map": true,
        "gulp-stylelint>through2": true,
        "gulp-watch>plugin-error": true,
        "stylelint": true
      }
    },
    "gulp-stylelint>source-map": {
      "builtin": {
        "fs.readFile": true,
        "path.join": true
      },
      "globals": {
        "WebAssembly.instantiate": true,
        "__dirname": true,
        "console.debug": true,
        "console.time": true,
        "console.timeEnd": true,
        "fetch": true
      }
    },
    "gulp-stylelint>through2": {
      "builtin": {
        "util.inherits": true
      },
      "globals": {
        "process.nextTick": true
      },
      "packages": {
        "gulp-stylelint>through2>readable-stream": true
      }
    },
    "gulp-stylelint>through2>readable-stream": {
      "builtin": {
        "buffer.Buffer": true,
        "events.EventEmitter": true,
        "stream": true,
        "util": true
      },
      "globals": {
        "process.env.READABLE_STREAM": true,
        "process.nextTick": true,
        "process.stderr": true,
        "process.stdout": true
      },
      "packages": {
        "@storybook/api>util-deprecate": true,
        "browserify>string_decoder": true,
        "pumpify>inherits": true
      }
    },
    "gulp-watch": {
      "builtin": {
        "path.dirname": true,
        "path.normalize": true,
        "path.resolve": true
      },
      "globals": {
        "process.arch": true,
        "process.cwd": true,
        "process.platform": true,
        "process.version": true,
        "setTimeout": true
      },
      "packages": {
        "gulp-watch>ansi-colors": true,
        "gulp-watch>anymatch": true,
        "gulp-watch>chokidar": true,
        "gulp-watch>fancy-log": true,
        "gulp-watch>glob-parent": true,
        "gulp-watch>plugin-error": true,
        "gulp-watch>slash": true,
        "gulp-watch>vinyl-file": true,
        "nyc>glob>path-is-absolute": true,
        "react>object-assign": true,
        "readable-stream": true,
        "vinyl": true
      }
    },
    "gulp-watch>ansi-colors": {
      "packages": {
        "fancy-log>ansi-gray>ansi-wrap": true
      }
    },
    "gulp-watch>anymatch": {
      "builtin": {
        "path.sep": true
      },
      "packages": {
        "gulp-watch>anymatch>micromatch": true,
        "gulp-watch>anymatch>normalize-path": true
      }
    },
    "gulp-watch>anymatch>micromatch": {
      "builtin": {
        "path.sep": true
      },
      "globals": {
        "process": true
      },
      "packages": {
        "gulp-watch>anymatch>micromatch>arr-diff": true,
        "gulp-watch>anymatch>micromatch>array-unique": true,
        "gulp-watch>anymatch>micromatch>braces": true,
        "gulp-watch>anymatch>micromatch>expand-brackets": true,
        "gulp-watch>anymatch>micromatch>extglob": true,
        "gulp-watch>anymatch>micromatch>filename-regex": true,
        "gulp-watch>anymatch>micromatch>is-extglob": true,
        "gulp-watch>anymatch>micromatch>is-glob": true,
        "gulp-watch>anymatch>micromatch>kind-of": true,
        "gulp-watch>anymatch>micromatch>object.omit": true,
        "gulp-watch>anymatch>micromatch>parse-glob": true,
        "gulp-watch>anymatch>micromatch>regex-cache": true,
        "gulp-watch>anymatch>normalize-path": true
      }
    },
    "gulp-watch>anymatch>micromatch>arr-diff": {
      "packages": {
        "gulp>undertaker>arr-flatten": true
      }
    },
    "gulp-watch>anymatch>micromatch>braces": {
      "packages": {
        "gulp-watch>anymatch>micromatch>braces>expand-range": true,
        "gulp-watch>anymatch>micromatch>braces>preserve": true,
        "webpack>micromatch>braces>repeat-element": true
      }
    },
    "gulp-watch>anymatch>micromatch>braces>expand-range": {
      "packages": {
        "gulp-watch>anymatch>micromatch>braces>expand-range>fill-range": true
      }
    },
    "gulp-watch>anymatch>micromatch>braces>expand-range>fill-range": {
      "packages": {
        "gulp-watch>anymatch>micromatch>braces>expand-range>fill-range>is-number": true,
        "gulp-watch>anymatch>micromatch>braces>expand-range>fill-range>isobject": true,
        "gulp-watch>anymatch>micromatch>braces>expand-range>fill-range>randomatic": true,
        "webpack>micromatch>braces>fill-range>repeat-string": true,
        "webpack>micromatch>braces>repeat-element": true
      }
    },
    "gulp-watch>anymatch>micromatch>braces>expand-range>fill-range>is-number": {
      "packages": {
        "gulp-watch>anymatch>micromatch>braces>expand-range>fill-range>is-number>kind-of": true
      }
    },
    "gulp-watch>anymatch>micromatch>braces>expand-range>fill-range>is-number>kind-of": {
      "packages": {
        "analytics-node>md5>is-buffer": true
      }
    },
    "gulp-watch>anymatch>micromatch>braces>expand-range>fill-range>isobject": {
      "packages": {
        "readable-stream>isarray": true
      }
    },
    "gulp-watch>anymatch>micromatch>braces>expand-range>fill-range>randomatic": {
      "packages": {
        "3box>ipfs>kind-of": true,
        "gulp-watch>anymatch>micromatch>braces>expand-range>fill-range>randomatic>math-random": true,
        "gulp>undertaker>bach>array-last>is-number": true
      }
    },
    "gulp-watch>anymatch>micromatch>braces>expand-range>fill-range>randomatic>math-random": {
      "builtin": {
        "crypto.randomBytes": true
      }
    },
    "gulp-watch>anymatch>micromatch>expand-brackets": {
      "packages": {
        "gulp-watch>anymatch>micromatch>expand-brackets>is-posix-bracket": true
      }
    },
    "gulp-watch>anymatch>micromatch>extglob": {
      "packages": {
        "gulp-watch>anymatch>micromatch>is-extglob": true
      }
    },
    "gulp-watch>anymatch>micromatch>is-glob": {
      "packages": {
        "gulp-watch>anymatch>micromatch>is-extglob": true
      }
    },
    "gulp-watch>anymatch>micromatch>kind-of": {
      "packages": {
        "analytics-node>md5>is-buffer": true
      }
    },
    "gulp-watch>anymatch>micromatch>object.omit": {
      "packages": {
        "gulp-watch>anymatch>micromatch>object.omit>for-own": true,
        "gulp-watch>chokidar>braces>extend-shallow>is-extendable": true
      }
    },
    "gulp-watch>anymatch>micromatch>object.omit>for-own": {
      "packages": {
        "gulp>undertaker>object.reduce>for-own>for-in": true
      }
    },
    "gulp-watch>anymatch>micromatch>parse-glob": {
      "packages": {
        "@storybook/react>@storybook/core-common>glob-base": true,
        "gulp-watch>anymatch>micromatch>is-extglob": true,
        "gulp-watch>anymatch>micromatch>parse-glob>is-dotfile": true,
        "gulp-watch>anymatch>micromatch>parse-glob>is-glob": true
      }
    },
    "gulp-watch>anymatch>micromatch>parse-glob>is-glob": {
      "packages": {
        "gulp-watch>anymatch>micromatch>is-extglob": true
      }
    },
    "gulp-watch>anymatch>micromatch>regex-cache": {
      "packages": {
        "gulp-watch>anymatch>micromatch>regex-cache>is-equal-shallow": true
      }
    },
    "gulp-watch>anymatch>micromatch>regex-cache>is-equal-shallow": {
      "packages": {
        "gulp-watch>anymatch>micromatch>regex-cache>is-equal-shallow>is-primitive": true
      }
    },
    "gulp-watch>anymatch>normalize-path": {
      "packages": {
        "vinyl>remove-trailing-separator": true
      }
    },
    "gulp-watch>chokidar": {
      "builtin": {
        "events.EventEmitter": true,
        "fs": true,
        "path.basename": true,
        "path.dirname": true,
        "path.extname": true,
        "path.join": true,
        "path.relative": true,
        "path.resolve": true,
        "path.sep": true
      },
      "globals": {
        "clearTimeout": true,
        "console.error": true,
        "process.env.CHOKIDAR_INTERVAL": true,
        "process.env.CHOKIDAR_PRINT_FSEVENTS_REQUIRE_ERROR": true,
        "process.env.CHOKIDAR_USEPOLLING": true,
        "process.nextTick": true,
        "process.platform": true,
        "setTimeout": true
      },
      "packages": {
        "addons-linter>upath": true,
        "gulp-watch>chokidar>anymatch": true,
        "gulp-watch>chokidar>async-each": true,
        "gulp-watch>chokidar>braces": true,
        "gulp-watch>chokidar>is-binary-path": true,
        "gulp-watch>chokidar>is-glob": true,
        "gulp-watch>chokidar>normalize-path": true,
        "gulp-watch>chokidar>readdirp": true,
        "gulp-watch>glob-parent": true,
        "nyc>glob>path-is-absolute": true,
        "pumpify>inherits": true
      }
    },
    "gulp-watch>chokidar>anymatch": {
      "builtin": {
        "path.sep": true
      },
      "packages": {
        "gulp-watch>chokidar>anymatch>micromatch": true,
        "gulp-watch>chokidar>anymatch>normalize-path": true
      }
    },
    "gulp-watch>chokidar>anymatch>micromatch": {
      "builtin": {
        "path.basename": true,
        "path.sep": true,
        "util.inspect": true
      },
      "globals": {
        "process.platform": true
      },
      "packages": {
        "gulp-watch>chokidar>anymatch>micromatch>arr-diff": true,
        "gulp-watch>chokidar>anymatch>micromatch>array-unique": true,
        "gulp-watch>chokidar>anymatch>micromatch>define-property": true,
        "gulp-watch>chokidar>anymatch>micromatch>extend-shallow": true,
        "gulp-watch>chokidar>anymatch>micromatch>extglob": true,
        "gulp-watch>chokidar>anymatch>micromatch>kind-of": true,
        "gulp-watch>chokidar>braces": true,
        "webpack>micromatch>fragment-cache": true,
        "webpack>micromatch>nanomatch": true,
        "webpack>micromatch>object.pick": true,
        "webpack>micromatch>regex-not": true,
        "webpack>micromatch>snapdragon": true,
        "webpack>micromatch>to-regex": true
      }
    },
    "gulp-watch>chokidar>anymatch>micromatch>define-property": {
      "packages": {
        "gulp>gulp-cli>isobject": true,
        "webpack>micromatch>define-property>is-descriptor": true
      }
    },
    "gulp-watch>chokidar>anymatch>micromatch>extend-shallow": {
      "packages": {
        "gulp-watch>chokidar>anymatch>micromatch>extend-shallow>is-extendable": true,
        "webpack>micromatch>extend-shallow>assign-symbols": true
      }
    },
    "gulp-watch>chokidar>anymatch>micromatch>extend-shallow>is-extendable": {
      "packages": {
        "gulp>gulp-cli>liftoff>is-plain-object": true
      }
    },
    "gulp-watch>chokidar>anymatch>micromatch>extglob": {
      "packages": {
        "gulp-watch>chokidar>anymatch>micromatch>array-unique": true,
        "gulp-watch>chokidar>anymatch>micromatch>extglob>define-property": true,
        "gulp-watch>chokidar>anymatch>micromatch>extglob>expand-brackets": true,
        "gulp-watch>chokidar>anymatch>micromatch>extglob>extend-shallow": true,
        "webpack>micromatch>fragment-cache": true,
        "webpack>micromatch>regex-not": true,
        "webpack>micromatch>snapdragon": true,
        "webpack>micromatch>to-regex": true
      }
    },
    "gulp-watch>chokidar>anymatch>micromatch>extglob>define-property": {
      "packages": {
        "webpack>micromatch>define-property>is-descriptor": true
      }
    },
    "gulp-watch>chokidar>anymatch>micromatch>extglob>expand-brackets": {
      "globals": {
        "__filename": true
      },
      "packages": {
        "gulp-watch>chokidar>anymatch>micromatch>extglob>expand-brackets>debug": true,
        "gulp-watch>chokidar>anymatch>micromatch>extglob>expand-brackets>define-property": true,
        "gulp-watch>chokidar>anymatch>micromatch>extglob>expand-brackets>extend-shallow": true,
        "webpack>micromatch>extglob>expand-brackets>posix-character-classes": true,
        "webpack>micromatch>regex-not": true,
        "webpack>micromatch>snapdragon": true,
        "webpack>micromatch>to-regex": true
      }
    },
    "gulp-watch>chokidar>anymatch>micromatch>extglob>expand-brackets>debug": {
      "builtin": {
        "fs.SyncWriteStream": true,
        "net.Socket": true,
        "tty.WriteStream": true,
        "tty.isatty": true,
        "util": true
      },
      "globals": {
        "chrome": true,
        "console": true,
        "document": true,
        "localStorage": true,
        "navigator": true,
        "process": true
      },
      "packages": {
        "gulp-watch>chokidar>anymatch>micromatch>extglob>expand-brackets>debug>ms": true
      }
    },
    "gulp-watch>chokidar>anymatch>micromatch>extglob>expand-brackets>define-property": {
      "packages": {
        "gulp-watch>chokidar>anymatch>micromatch>extglob>expand-brackets>define-property>is-descriptor": true
      }
    },
    "gulp-watch>chokidar>anymatch>micromatch>extglob>expand-brackets>define-property>is-descriptor": {
      "packages": {
        "gulp-watch>chokidar>anymatch>micromatch>extglob>expand-brackets>define-property>is-descriptor>is-accessor-descriptor": true,
        "gulp-watch>chokidar>anymatch>micromatch>extglob>expand-brackets>define-property>is-descriptor>is-data-descriptor": true,
        "gulp-watch>chokidar>anymatch>micromatch>extglob>expand-brackets>define-property>is-descriptor>kind-of": true
      }
    },
    "gulp-watch>chokidar>anymatch>micromatch>extglob>expand-brackets>define-property>is-descriptor>is-accessor-descriptor": {
      "packages": {
        "gulp-watch>anymatch>micromatch>kind-of": true
      }
    },
    "gulp-watch>chokidar>anymatch>micromatch>extglob>expand-brackets>define-property>is-descriptor>is-data-descriptor": {
      "packages": {
        "gulp-watch>anymatch>micromatch>kind-of": true
      }
    },
    "gulp-watch>chokidar>anymatch>micromatch>extglob>expand-brackets>extend-shallow": {
      "packages": {
        "gulp-watch>chokidar>anymatch>micromatch>extglob>expand-brackets>extend-shallow>is-extendable": true
      }
    },
    "gulp-watch>chokidar>anymatch>micromatch>extglob>extend-shallow": {
      "packages": {
        "gulp-watch>chokidar>anymatch>micromatch>extglob>extend-shallow>is-extendable": true
      }
    },
    "gulp-watch>chokidar>anymatch>normalize-path": {
      "packages": {
        "vinyl>remove-trailing-separator": true
      }
    },
    "gulp-watch>chokidar>async-each": {
      "globals": {
        "define": true
      }
    },
    "gulp-watch>chokidar>braces": {
      "packages": {
        "gulp-watch>chokidar>braces>array-unique": true,
        "gulp-watch>chokidar>braces>extend-shallow": true,
        "gulp-watch>chokidar>braces>fill-range": true,
        "gulp>gulp-cli>isobject": true,
        "gulp>undertaker>arr-flatten": true,
        "webpack>micromatch>braces>repeat-element": true,
        "webpack>micromatch>braces>snapdragon-node": true,
        "webpack>micromatch>braces>split-string": true,
        "webpack>micromatch>snapdragon": true,
        "webpack>micromatch>to-regex": true
      }
    },
    "gulp-watch>chokidar>braces>extend-shallow": {
      "packages": {
        "gulp-watch>chokidar>braces>extend-shallow>is-extendable": true
      }
    },
    "gulp-watch>chokidar>braces>fill-range": {
      "builtin": {
        "util.inspect": true
      },
      "packages": {
        "gulp-watch>chokidar>braces>extend-shallow": true,
        "gulp-watch>chokidar>braces>fill-range>is-number": true,
        "gulp-watch>chokidar>braces>fill-range>to-regex-range": true,
        "webpack>micromatch>braces>fill-range>repeat-string": true
      }
    },
    "gulp-watch>chokidar>braces>fill-range>is-number": {
      "packages": {
        "gulp-watch>anymatch>micromatch>kind-of": true
      }
    },
    "gulp-watch>chokidar>braces>fill-range>to-regex-range": {
      "packages": {
        "gulp-watch>chokidar>braces>fill-range>is-number": true,
        "webpack>micromatch>braces>fill-range>repeat-string": true
      }
    },
    "gulp-watch>chokidar>is-binary-path": {
      "builtin": {
        "path.extname": true
      },
      "packages": {
        "gulp-watch>chokidar>is-binary-path>binary-extensions": true
      }
    },
    "gulp-watch>chokidar>is-glob": {
      "packages": {
        "gulp-watch>chokidar>is-glob>is-extglob": true
      }
    },
    "gulp-watch>chokidar>readdirp": {
      "builtin": {
        "path.join": true,
        "path.relative": true,
        "util.inherits": true
      },
      "globals": {
        "setImmediate": true
      },
      "packages": {
        "fs-extra>graceful-fs": true,
        "gulp-watch>chokidar>readdirp>micromatch": true,
        "readable-stream": true
      }
    },
    "gulp-watch>chokidar>readdirp>micromatch": {
      "builtin": {
        "path.basename": true,
        "path.sep": true,
        "util.inspect": true
      },
      "globals": {
        "process.platform": true
      },
      "packages": {
        "gulp-watch>chokidar>anymatch>micromatch>define-property": true,
        "gulp-watch>chokidar>braces": true,
        "gulp-watch>chokidar>readdirp>micromatch>arr-diff": true,
        "gulp-watch>chokidar>readdirp>micromatch>array-unique": true,
        "gulp-watch>chokidar>readdirp>micromatch>extend-shallow": true,
        "gulp-watch>chokidar>readdirp>micromatch>extglob": true,
        "gulp-watch>chokidar>readdirp>micromatch>kind-of": true,
        "webpack>micromatch>fragment-cache": true,
        "webpack>micromatch>nanomatch": true,
        "webpack>micromatch>object.pick": true,
        "webpack>micromatch>regex-not": true,
        "webpack>micromatch>snapdragon": true,
        "webpack>micromatch>to-regex": true
      }
    },
    "gulp-watch>chokidar>readdirp>micromatch>extend-shallow": {
      "packages": {
        "gulp-watch>chokidar>anymatch>micromatch>extend-shallow>is-extendable": true,
        "webpack>micromatch>extend-shallow>assign-symbols": true
      }
    },
    "gulp-watch>chokidar>readdirp>micromatch>extglob": {
      "packages": {
        "gulp-watch>chokidar>readdirp>micromatch>array-unique": true,
        "gulp-watch>chokidar>readdirp>micromatch>extglob>define-property": true,
        "gulp-watch>chokidar>readdirp>micromatch>extglob>expand-brackets": true,
        "gulp-watch>chokidar>readdirp>micromatch>extglob>extend-shallow": true,
        "webpack>micromatch>fragment-cache": true,
        "webpack>micromatch>regex-not": true,
        "webpack>micromatch>snapdragon": true,
        "webpack>micromatch>to-regex": true
      }
    },
    "gulp-watch>chokidar>readdirp>micromatch>extglob>define-property": {
      "packages": {
        "webpack>micromatch>define-property>is-descriptor": true
      }
    },
    "gulp-watch>chokidar>readdirp>micromatch>extglob>expand-brackets": {
      "globals": {
        "__filename": true
      },
      "packages": {
        "gulp-watch>chokidar>anymatch>micromatch>extglob>expand-brackets>debug": true,
        "gulp-watch>chokidar>readdirp>micromatch>extglob>expand-brackets>define-property": true,
        "gulp-watch>chokidar>readdirp>micromatch>extglob>expand-brackets>extend-shallow": true,
        "webpack>micromatch>extglob>expand-brackets>posix-character-classes": true,
        "webpack>micromatch>regex-not": true,
        "webpack>micromatch>snapdragon": true,
        "webpack>micromatch>to-regex": true
      }
    },
    "gulp-watch>chokidar>readdirp>micromatch>extglob>expand-brackets>define-property": {
      "packages": {
        "gulp-watch>chokidar>readdirp>micromatch>extglob>expand-brackets>define-property>is-descriptor": true
      }
    },
    "gulp-watch>chokidar>readdirp>micromatch>extglob>expand-brackets>define-property>is-descriptor": {
      "packages": {
        "gulp-watch>chokidar>anymatch>micromatch>extglob>expand-brackets>define-property>is-descriptor>is-accessor-descriptor": true,
        "gulp-watch>chokidar>anymatch>micromatch>extglob>expand-brackets>define-property>is-descriptor>is-data-descriptor": true,
        "gulp-watch>chokidar>readdirp>micromatch>extglob>expand-brackets>define-property>is-descriptor>kind-of": true
      }
    },
    "gulp-watch>chokidar>readdirp>micromatch>extglob>expand-brackets>extend-shallow": {
      "packages": {
        "gulp-watch>chokidar>readdirp>micromatch>extglob>expand-brackets>extend-shallow>is-extendable": true
      }
    },
    "gulp-watch>chokidar>readdirp>micromatch>extglob>extend-shallow": {
      "packages": {
        "gulp-watch>chokidar>readdirp>micromatch>extglob>extend-shallow>is-extendable": true
      }
    },
    "gulp-watch>fancy-log": {
      "globals": {
        "console": true,
        "process.argv.indexOf": true,
        "process.stderr.write": true,
        "process.stdout.write": true
      },
      "packages": {
        "fancy-log>ansi-gray": true,
        "fancy-log>color-support": true,
        "fancy-log>time-stamp": true
      }
    },
    "gulp-watch>glob-parent": {
      "builtin": {
        "os.platform": true,
        "path": true
      },
      "packages": {
        "gulp-watch>glob-parent>is-glob": true,
        "gulp-watch>glob-parent>path-dirname": true
      }
    },
    "gulp-watch>glob-parent>is-glob": {
      "packages": {
        "gulp-watch>glob-parent>is-glob>is-extglob": true
      }
    },
    "gulp-watch>glob-parent>path-dirname": {
      "builtin": {
        "path": true,
        "util.inspect": true
      },
      "globals": {
        "process.platform": true
      }
    },
    "gulp-watch>plugin-error": {
      "builtin": {
        "util.inherits": true
      },
      "packages": {
        "gulp-watch>ansi-colors": true,
        "gulp-watch>plugin-error>arr-union": true,
        "gulp-watch>plugin-error>extend-shallow": true,
        "webpack>micromatch>arr-diff": true
      }
    },
    "gulp-watch>plugin-error>extend-shallow": {
      "packages": {
        "gulp-watch>plugin-error>extend-shallow>is-extendable": true,
        "webpack>micromatch>extend-shallow>assign-symbols": true
      }
    },
    "gulp-watch>plugin-error>extend-shallow>is-extendable": {
      "packages": {
        "gulp>gulp-cli>liftoff>is-plain-object": true
      }
    },
    "gulp-watch>vinyl-file": {
      "builtin": {
        "path.resolve": true
      },
      "globals": {
        "process.cwd": true
      },
      "packages": {
        "del>globby>pinkie-promise": true,
        "fs-extra>graceful-fs": true,
        "gulp-watch>vinyl-file>pify": true,
        "gulp-watch>vinyl-file>strip-bom": true,
        "gulp-watch>vinyl-file>strip-bom-stream": true,
        "gulp-watch>vinyl-file>vinyl": true
      }
    },
    "gulp-watch>vinyl-file>strip-bom": {
      "globals": {
        "Buffer.isBuffer": true
      },
      "packages": {
        "gulp>vinyl-fs>remove-bom-buffer>is-utf8": true
      }
    },
    "gulp-watch>vinyl-file>strip-bom-stream": {
      "packages": {
        "gulp-watch>vinyl-file>strip-bom": true,
        "gulp-watch>vinyl-file>strip-bom-stream>first-chunk-stream": true
      }
    },
    "gulp-watch>vinyl-file>strip-bom-stream>first-chunk-stream": {
      "builtin": {
        "util.inherits": true
      },
      "globals": {
        "Buffer.concat": true,
        "setImmediate": true
      },
      "packages": {
        "readable-stream": true
      }
    },
    "gulp-watch>vinyl-file>vinyl": {
      "builtin": {
        "buffer.Buffer": true,
        "path.basename": true,
        "path.dirname": true,
        "path.extname": true,
        "path.join": true,
        "path.relative": true,
        "stream.PassThrough": true,
        "stream.Stream": true
      },
      "globals": {
        "process.cwd": true
      },
      "packages": {
        "gulp-watch>vinyl-file>vinyl>clone": true,
        "gulp-watch>vinyl-file>vinyl>clone-stats": true,
        "gulp-watch>vinyl-file>vinyl>replace-ext": true
      }
    },
    "gulp-watch>vinyl-file>vinyl>clone": {
      "globals": {
        "Buffer": true
      }
    },
    "gulp-watch>vinyl-file>vinyl>clone-stats": {
      "builtin": {
        "fs.Stats": true
      }
    },
    "gulp-watch>vinyl-file>vinyl>replace-ext": {
      "builtin": {
        "path.basename": true,
        "path.dirname": true,
        "path.extname": true,
        "path.join": true
      }
    },
    "gulp-zip": {
      "builtin": {
        "path.join": true
      },
      "packages": {
        "gulp-zip>get-stream": true,
        "gulp-zip>plugin-error": true,
        "gulp-zip>through2": true,
        "gulp-zip>yazl": true,
        "vinyl": true
      }
    },
    "gulp-zip>get-stream": {
      "builtin": {
        "stream.PassThrough": true
      },
      "globals": {
        "Buffer.concat": true
      }
    },
    "gulp-zip>plugin-error": {
      "builtin": {
        "util.inherits": true
      },
      "packages": {
        "gulp-zip>plugin-error>ansi-cyan": true,
        "gulp-zip>plugin-error>ansi-red": true,
        "gulp-zip>plugin-error>arr-diff": true,
        "gulp-zip>plugin-error>arr-union": true,
        "gulp-zip>plugin-error>extend-shallow": true
      }
    },
    "gulp-zip>plugin-error>ansi-cyan": {
      "packages": {
        "fancy-log>ansi-gray>ansi-wrap": true
      }
    },
    "gulp-zip>plugin-error>ansi-red": {
      "packages": {
        "fancy-log>ansi-gray>ansi-wrap": true
      }
    },
    "gulp-zip>plugin-error>arr-diff": {
      "packages": {
        "gulp-zip>plugin-error>arr-diff>array-slice": true,
        "gulp>undertaker>arr-flatten": true
      }
    },
    "gulp-zip>plugin-error>extend-shallow": {
      "packages": {
        "gulp-zip>plugin-error>extend-shallow>kind-of": true
      }
    },
    "gulp-zip>plugin-error>extend-shallow>kind-of": {
      "globals": {
        "Buffer": true
      }
    },
    "gulp-zip>through2": {
      "builtin": {
        "util.inherits": true
      },
      "globals": {
        "process.nextTick": true
      },
      "packages": {
        "readable-stream": true,
        "watchify>xtend": true
      }
    },
    "gulp-zip>yazl": {
      "builtin": {
        "events.EventEmitter": true,
        "fs.createReadStream": true,
        "fs.stat": true,
        "stream.PassThrough": true,
        "stream.Transform": true,
        "util.inherits": true,
        "zlib.DeflateRaw": true,
        "zlib.deflateRaw": true
      },
      "globals": {
        "Buffer": true,
        "setImmediate": true,
        "utf8FileName.length": true
      },
      "packages": {
        "gulp-zip>yazl>buffer-crc32": true
      }
    },
    "gulp-zip>yazl>buffer-crc32": {
      "builtin": {
        "buffer.Buffer": true
      }
    },
    "gulp>glob-watcher": {
      "packages": {
        "gulp>glob-watcher>anymatch": true,
        "gulp>glob-watcher>async-done": true,
        "gulp>glob-watcher>chokidar": true,
        "gulp>glob-watcher>is-negated-glob": true,
        "gulp>glob-watcher>just-debounce": true,
        "gulp>undertaker>object.defaults": true
      }
    },
    "gulp>glob-watcher>anymatch": {
      "builtin": {
        "path.sep": true
      },
      "packages": {
        "gulp>glob-watcher>anymatch>micromatch": true,
        "gulp>glob-watcher>anymatch>normalize-path": true
      }
    },
    "gulp>glob-watcher>anymatch>micromatch": {
      "builtin": {
        "path.basename": true,
        "path.sep": true,
        "util.inspect": true
      },
      "globals": {
        "process.platform": true
      },
      "packages": {
        "3box>ipfs>kind-of": true,
        "gulp>glob-watcher>anymatch>micromatch>define-property": true,
        "gulp>glob-watcher>anymatch>micromatch>extend-shallow": true,
        "gulp>glob-watcher>chokidar>braces": true,
        "webpack>micromatch>arr-diff": true,
        "webpack>micromatch>array-unique": true,
        "webpack>micromatch>extglob": true,
        "webpack>micromatch>fragment-cache": true,
        "webpack>micromatch>nanomatch": true,
        "webpack>micromatch>object.pick": true,
        "webpack>micromatch>regex-not": true,
        "webpack>micromatch>snapdragon": true,
        "webpack>micromatch>to-regex": true
      }
    },
    "gulp>glob-watcher>anymatch>micromatch>define-property": {
      "packages": {
        "gulp>gulp-cli>isobject": true,
        "webpack>micromatch>define-property>is-descriptor": true
      }
    },
    "gulp>glob-watcher>anymatch>micromatch>extend-shallow": {
      "packages": {
        "gulp>glob-watcher>anymatch>micromatch>extend-shallow>is-extendable": true,
        "webpack>micromatch>extend-shallow>assign-symbols": true
      }
    },
    "gulp>glob-watcher>anymatch>micromatch>extend-shallow>is-extendable": {
      "packages": {
        "gulp>gulp-cli>liftoff>is-plain-object": true
      }
    },
    "gulp>glob-watcher>anymatch>normalize-path": {
      "packages": {
        "vinyl>remove-trailing-separator": true
      }
    },
    "gulp>glob-watcher>async-done": {
      "builtin": {
        "domain.create": true
      },
      "globals": {
        "process.nextTick": true
      },
      "packages": {
        "end-of-stream": true,
        "gulp>glob-watcher>async-done>stream-exhaust": true,
        "pump>once": true,
        "vinyl>cloneable-readable>process-nextick-args": true
      }
    },
    "gulp>glob-watcher>async-done>stream-exhaust": {
      "builtin": {
        "stream.Writable": true,
        "util.inherits": true
      },
      "globals": {
        "setImmediate": true
      }
    },
    "gulp>glob-watcher>chokidar": {
      "builtin": {
        "events.EventEmitter": true,
        "fs": true,
        "path.basename": true,
        "path.dirname": true,
        "path.extname": true,
        "path.join": true,
        "path.relative": true,
        "path.resolve": true,
        "path.sep": true
      },
      "globals": {
        "clearTimeout": true,
        "console.error": true,
        "process.env.CHOKIDAR_INTERVAL": true,
        "process.env.CHOKIDAR_PRINT_FSEVENTS_REQUIRE_ERROR": true,
        "process.env.CHOKIDAR_USEPOLLING": true,
        "process.nextTick": true,
        "process.platform": true,
        "setTimeout": true
      },
      "packages": {
        "addons-linter>upath": true,
        "eslint>is-glob": true,
        "gulp-watch>chokidar>async-each": true,
        "gulp>glob-watcher>anymatch": true,
        "gulp>glob-watcher>chokidar>braces": true,
        "gulp>glob-watcher>chokidar>glob-parent": true,
        "gulp>glob-watcher>chokidar>is-binary-path": true,
        "gulp>glob-watcher>chokidar>normalize-path": true,
        "gulp>glob-watcher>chokidar>readdirp": true,
        "nyc>glob>path-is-absolute": true,
        "pumpify>inherits": true
      }
    },
    "gulp>glob-watcher>chokidar>braces": {
      "packages": {
        "gulp-watch>chokidar>braces>extend-shallow": true,
        "gulp>glob-watcher>chokidar>braces>fill-range": true,
        "gulp>gulp-cli>isobject": true,
        "gulp>undertaker>arr-flatten": true,
        "webpack>micromatch>array-unique": true,
        "webpack>micromatch>braces>repeat-element": true,
        "webpack>micromatch>braces>snapdragon-node": true,
        "webpack>micromatch>braces>split-string": true,
        "webpack>micromatch>snapdragon": true,
        "webpack>micromatch>to-regex": true
      }
    },
    "gulp>glob-watcher>chokidar>braces>fill-range": {
      "builtin": {
        "util.inspect": true
      },
      "packages": {
        "gulp-watch>chokidar>braces>extend-shallow": true,
        "gulp>glob-watcher>chokidar>braces>fill-range>is-number": true,
        "gulp>glob-watcher>chokidar>braces>fill-range>to-regex-range": true,
        "webpack>micromatch>braces>fill-range>repeat-string": true
      }
    },
    "gulp>glob-watcher>chokidar>braces>fill-range>is-number": {
      "packages": {
        "gulp>glob-watcher>chokidar>braces>fill-range>is-number>kind-of": true
      }
    },
    "gulp>glob-watcher>chokidar>braces>fill-range>is-number>kind-of": {
      "packages": {
        "analytics-node>md5>is-buffer": true
      }
    },
    "gulp>glob-watcher>chokidar>braces>fill-range>to-regex-range": {
      "packages": {
        "gulp>glob-watcher>chokidar>braces>fill-range>is-number": true,
        "webpack>micromatch>braces>fill-range>repeat-string": true
      }
    },
    "gulp>glob-watcher>chokidar>glob-parent": {
      "builtin": {
        "os.platform": true,
        "path": true
      },
      "packages": {
        "gulp-watch>glob-parent>path-dirname": true,
        "gulp>glob-watcher>chokidar>glob-parent>is-glob": true
      }
    },
    "gulp>glob-watcher>chokidar>glob-parent>is-glob": {
      "packages": {
        "gulp>glob-watcher>chokidar>glob-parent>is-glob>is-extglob": true
      }
    },
    "gulp>glob-watcher>chokidar>is-binary-path": {
      "builtin": {
        "path.extname": true
      },
      "packages": {
        "gulp>glob-watcher>chokidar>is-binary-path>binary-extensions": true
      }
    },
    "gulp>glob-watcher>chokidar>readdirp": {
      "builtin": {
        "path.join": true,
        "path.relative": true,
        "util.inherits": true
      },
      "globals": {
        "setImmediate": true
      },
      "packages": {
        "fs-extra>graceful-fs": true,
        "gulp>glob-watcher>anymatch>micromatch": true,
        "readable-stream": true
      }
    },
    "gulp>glob-watcher>just-debounce": {
      "globals": {
        "clearTimeout": true,
        "setTimeout": true
      }
    },
    "gulp>gulp-cli>liftoff>is-plain-object": {
      "packages": {
        "gulp>gulp-cli>isobject": true
      }
    },
    "gulp>gulp-cli>replace-homedir>is-absolute": {
      "packages": {
        "gulp>gulp-cli>replace-homedir>is-absolute>is-relative": true,
        "nyc>spawn-wrap>is-windows": true
      }
    },
    "gulp>gulp-cli>replace-homedir>is-absolute>is-relative": {
      "packages": {
        "gulp>gulp-cli>replace-homedir>is-absolute>is-relative>is-unc-path": true
      }
    },
    "gulp>gulp-cli>replace-homedir>is-absolute>is-relative>is-unc-path": {
      "packages": {
        "gulp>gulp-cli>replace-homedir>is-absolute>is-relative>is-unc-path>unc-path-regex": true
      }
    },
    "gulp>undertaker": {
      "builtin": {
        "assert": true,
        "events.EventEmitter": true,
        "util.inherits": true
      },
      "globals": {
        "process.env.UNDERTAKER_SETTLE": true,
        "process.env.UNDERTAKER_TIME_RESOLUTION": true,
        "process.hrtime": true
      },
      "packages": {
        "gulp>undertaker>arr-flatten": true,
        "gulp>undertaker>arr-map": true,
        "gulp>undertaker>bach": true,
        "gulp>undertaker>collection-map": true,
        "gulp>undertaker>es6-weak-map": true,
        "gulp>undertaker>last-run": true,
        "gulp>undertaker>object.defaults": true,
        "gulp>undertaker>object.reduce": true,
        "gulp>undertaker>undertaker-registry": true
      }
    },
    "gulp>undertaker>arr-map": {
      "packages": {
        "gulp>undertaker>arr-map>make-iterator": true
      }
    },
    "gulp>undertaker>arr-map>make-iterator": {
      "packages": {
        "3box>ipfs>kind-of": true
      }
    },
    "gulp>undertaker>bach": {
      "builtin": {
        "assert.ok": true
      },
      "packages": {
        "gulp>glob-watcher>async-done": true,
        "gulp>undertaker>arr-flatten": true,
        "gulp>undertaker>arr-map": true,
        "gulp>undertaker>bach>arr-filter": true,
        "gulp>undertaker>bach>array-each": true,
        "gulp>undertaker>bach>array-initial": true,
        "gulp>undertaker>bach>array-last": true,
        "gulp>undertaker>bach>async-settle": true,
        "gulp>undertaker>bach>now-and-later": true
      }
    },
    "gulp>undertaker>bach>arr-filter": {
      "packages": {
        "gulp>undertaker>arr-map>make-iterator": true
      }
    },
    "gulp>undertaker>bach>array-initial": {
      "packages": {
        "gulp>undertaker>bach>array-last>is-number": true,
        "gulp>undertaker>object.defaults>array-slice": true
      }
    },
    "gulp>undertaker>bach>array-last": {
      "packages": {
        "gulp>undertaker>bach>array-last>is-number": true
      }
    },
    "gulp>undertaker>bach>async-settle": {
      "packages": {
        "gulp>glob-watcher>async-done": true
      }
    },
    "gulp>undertaker>bach>now-and-later": {
      "packages": {
        "pump>once": true
      }
    },
    "gulp>undertaker>collection-map": {
      "packages": {
        "gulp>undertaker>arr-map": true,
        "gulp>undertaker>arr-map>make-iterator": true,
        "gulp>undertaker>object.reduce>for-own": true
      }
    },
    "gulp>undertaker>es6-weak-map": {
      "packages": {
        "gulp>undertaker>es6-weak-map>d": true,
        "gulp>undertaker>es6-weak-map>es5-ext": true,
        "gulp>undertaker>es6-weak-map>es6-symbol": true,
        "resolve-url-loader>es6-iterator": true
      }
    },
    "gulp>undertaker>es6-weak-map>d": {
      "packages": {
        "gulp>undertaker>es6-weak-map>es5-ext": true
      }
    },
    "gulp>undertaker>es6-weak-map>es5-ext": {
      "packages": {
        "gulp>undertaker>es6-weak-map>es6-symbol": true
      }
    },
    "gulp>undertaker>es6-weak-map>es6-symbol": {
      "packages": {
        "gulp>undertaker>es6-weak-map>d": true
      }
    },
    "gulp>undertaker>last-run": {
      "builtin": {
        "assert": true
      },
      "packages": {
        "gulp>undertaker>es6-weak-map": true,
        "gulp>undertaker>last-run>default-resolution": true
      }
    },
    "gulp>undertaker>last-run>default-resolution": {
      "globals": {
        "process.version.match": true
      }
    },
    "gulp>undertaker>object.defaults": {
      "packages": {
        "gulp>gulp-cli>isobject": true,
        "gulp>undertaker>bach>array-each": true,
        "gulp>undertaker>object.defaults>array-slice": true,
        "gulp>undertaker>object.reduce>for-own": true
      }
    },
    "gulp>undertaker>object.reduce": {
      "packages": {
        "gulp>undertaker>arr-map>make-iterator": true,
        "gulp>undertaker>object.reduce>for-own": true
      }
    },
    "gulp>undertaker>object.reduce>for-own": {
      "packages": {
        "gulp>undertaker>object.reduce>for-own>for-in": true
      }
    },
    "gulp>vinyl-fs": {
      "builtin": {
        "os.platform": true,
        "path.relative": true,
        "path.resolve": true,
        "util.inherits": true
      },
      "globals": {
        "Buffer.isBuffer": true,
        "process.cwd": true,
        "process.geteuid": true,
        "process.getuid": true,
        "process.nextTick": true
      },
      "packages": {
        "enzyme>object.assign": true,
        "fs-extra>graceful-fs": true,
        "gulp>vinyl-fs>fs-mkdirp-stream": true,
        "gulp>vinyl-fs>glob-stream": true,
        "gulp>vinyl-fs>is-valid-glob": true,
        "gulp>vinyl-fs>lazystream": true,
        "gulp>vinyl-fs>lead": true,
        "gulp>vinyl-fs>pumpify": true,
        "gulp>vinyl-fs>remove-bom-buffer": true,
        "gulp>vinyl-fs>remove-bom-stream": true,
        "gulp>vinyl-fs>resolve-options": true,
        "gulp>vinyl-fs>through2": true,
        "gulp>vinyl-fs>to-through": true,
        "gulp>vinyl-fs>value-or-function": true,
        "gulp>vinyl-fs>vinyl-sourcemap": true,
        "readable-stream": true,
        "vinyl": true
      }
    },
    "gulp>vinyl-fs>fs-mkdirp-stream": {
      "builtin": {
        "path.dirname": true,
        "path.resolve": true
      },
      "globals": {
        "process.umask": true
      },
      "packages": {
        "fs-extra>graceful-fs": true,
        "gulp>vinyl-fs>fs-mkdirp-stream>through2": true
      }
    },
    "gulp>vinyl-fs>fs-mkdirp-stream>through2": {
      "builtin": {
        "util.inherits": true
      },
      "globals": {
        "process.nextTick": true
      },
      "packages": {
        "readable-stream": true,
        "watchify>xtend": true
      }
    },
    "gulp>vinyl-fs>glob-stream": {
      "builtin": {
        "util.inherits": true
      },
      "globals": {
        "process.cwd": true,
        "process.nextTick": true
      },
      "packages": {
        "gulp>glob-watcher>is-negated-glob": true,
        "gulp>vinyl-fs>glob-stream>glob-parent": true,
        "gulp>vinyl-fs>glob-stream>ordered-read-streams": true,
        "gulp>vinyl-fs>glob-stream>pumpify": true,
        "gulp>vinyl-fs>glob-stream>to-absolute-glob": true,
        "gulp>vinyl-fs>glob-stream>unique-stream": true,
        "jsdom>request>extend": true,
        "nyc>glob": true,
        "readable-stream": true,
        "vinyl>remove-trailing-separator": true
      }
    },
    "gulp>vinyl-fs>glob-stream>glob-parent": {
      "builtin": {
        "os.platform": true,
        "path": true
      },
      "packages": {
        "gulp-watch>glob-parent>path-dirname": true,
        "gulp>vinyl-fs>glob-stream>glob-parent>is-glob": true
      }
    },
    "gulp>vinyl-fs>glob-stream>glob-parent>is-glob": {
      "packages": {
        "gulp>vinyl-fs>glob-stream>glob-parent>is-glob>is-extglob": true
      }
    },
    "gulp>vinyl-fs>glob-stream>ordered-read-streams": {
      "builtin": {
        "util.inherits": true
      },
      "packages": {
        "readable-stream": true
      }
    },
    "gulp>vinyl-fs>glob-stream>pumpify": {
      "packages": {
        "gulp>vinyl-fs>glob-stream>pumpify>duplexify": true,
        "gulp>vinyl-fs>glob-stream>pumpify>pump": true,
        "pumpify>inherits": true
      }
    },
    "gulp>vinyl-fs>glob-stream>pumpify>duplexify": {
      "globals": {
        "Buffer": true,
        "process.nextTick": true
      },
      "packages": {
        "duplexify>stream-shift": true,
        "end-of-stream": true,
        "pumpify>inherits": true,
        "readable-stream": true
      }
    },
    "gulp>vinyl-fs>glob-stream>pumpify>pump": {
      "builtin": {
        "fs": true
      },
      "packages": {
        "end-of-stream": true,
        "pump>once": true
      }
    },
    "gulp>vinyl-fs>glob-stream>to-absolute-glob": {
      "builtin": {
        "path.resolve": true
      },
      "globals": {
        "process.cwd": true,
        "process.platform": true
      },
      "packages": {
        "gulp>glob-watcher>is-negated-glob": true,
        "gulp>gulp-cli>replace-homedir>is-absolute": true
      }
    },
    "gulp>vinyl-fs>glob-stream>unique-stream": {
      "packages": {
        "gulp>vinyl-fs>glob-stream>unique-stream>through2-filter": true,
        "lavamoat>json-stable-stringify": true
      }
    },
    "gulp>vinyl-fs>glob-stream>unique-stream>through2-filter": {
      "packages": {
        "gulp>vinyl-fs>glob-stream>unique-stream>through2-filter>through2": true,
        "watchify>xtend": true
      }
    },
    "gulp>vinyl-fs>glob-stream>unique-stream>through2-filter>through2": {
      "builtin": {
        "util.inherits": true
      },
      "globals": {
        "process.nextTick": true
      },
      "packages": {
        "readable-stream": true,
        "watchify>xtend": true
      }
    },
    "gulp>vinyl-fs>lazystream": {
      "builtin": {
        "util.inherits": true
      },
      "packages": {
        "readable-stream": true
      }
    },
    "gulp>vinyl-fs>lead": {
      "globals": {
        "process.nextTick": true
      },
      "packages": {
        "gulp>vinyl-fs>lead>flush-write-stream": true
      }
    },
    "gulp>vinyl-fs>lead>flush-write-stream": {
      "globals": {
        "Buffer": true
      },
      "packages": {
        "pumpify>inherits": true,
        "readable-stream": true
      }
    },
    "gulp>vinyl-fs>pumpify": {
      "packages": {
        "gulp>vinyl-fs>pumpify>duplexify": true,
        "gulp>vinyl-fs>pumpify>pump": true,
        "pumpify>inherits": true
      }
    },
    "gulp>vinyl-fs>pumpify>duplexify": {
      "globals": {
        "Buffer": true,
        "process.nextTick": true
      },
      "packages": {
        "duplexify>stream-shift": true,
        "end-of-stream": true,
        "pumpify>inherits": true,
        "readable-stream": true
      }
    },
    "gulp>vinyl-fs>pumpify>pump": {
      "builtin": {
        "fs": true
      },
      "packages": {
        "end-of-stream": true,
        "pump>once": true
      }
    },
    "gulp>vinyl-fs>remove-bom-buffer": {
      "packages": {
        "analytics-node>md5>is-buffer": true,
        "gulp>vinyl-fs>remove-bom-buffer>is-utf8": true
      }
    },
    "gulp>vinyl-fs>remove-bom-stream": {
      "packages": {
        "gulp>vinyl-fs>remove-bom-buffer": true,
        "gulp>vinyl-fs>remove-bom-stream>through2": true,
        "jsdom>request>safe-buffer": true
      }
    },
    "gulp>vinyl-fs>remove-bom-stream>through2": {
      "builtin": {
        "util.inherits": true
      },
      "globals": {
        "process.nextTick": true
      },
      "packages": {
        "readable-stream": true,
        "watchify>xtend": true
      }
    },
    "gulp>vinyl-fs>resolve-options": {
      "packages": {
        "gulp>vinyl-fs>value-or-function": true
      }
    },
    "gulp>vinyl-fs>through2": {
      "builtin": {
        "util.inherits": true
      },
      "globals": {
        "process.nextTick": true
      },
      "packages": {
        "readable-stream": true,
        "watchify>xtend": true
      }
    },
    "gulp>vinyl-fs>to-through": {
      "packages": {
        "gulp>vinyl-fs>to-through>through2": true
      }
    },
    "gulp>vinyl-fs>to-through>through2": {
      "builtin": {
        "util.inherits": true
      },
      "globals": {
        "process.nextTick": true
      },
      "packages": {
        "readable-stream": true,
        "watchify>xtend": true
      }
    },
    "gulp>vinyl-fs>vinyl-sourcemap": {
      "builtin": {
        "path.dirname": true,
        "path.join": true,
        "path.relative": true,
        "path.resolve": true
      },
      "globals": {
        "Buffer": true
      },
      "packages": {
        "fs-extra>graceful-fs": true,
        "gulp>undertaker>bach>now-and-later": true,
        "gulp>vinyl-fs>remove-bom-buffer": true,
        "gulp>vinyl-fs>vinyl-sourcemap>append-buffer": true,
        "gulp>vinyl-fs>vinyl-sourcemap>normalize-path": true,
        "nyc>convert-source-map": true,
        "vinyl": true
      }
    },
    "gulp>vinyl-fs>vinyl-sourcemap>append-buffer": {
      "builtin": {
        "os.EOL": true
      },
      "globals": {
        "Buffer": true
      },
      "packages": {
        "gulp>vinyl-fs>vinyl-sourcemap>append-buffer>buffer-equal": true
      }
    },
    "gulp>vinyl-fs>vinyl-sourcemap>append-buffer>buffer-equal": {
      "builtin": {
        "buffer.Buffer.isBuffer": true
      }
    },
    "gulp>vinyl-fs>vinyl-sourcemap>normalize-path": {
      "packages": {
        "vinyl>remove-trailing-separator": true
      }
    },
    "jsdom>escodegen": {
      "globals": {
        "sourceMap.SourceNode": true
      },
      "packages": {
        "eslint>esutils": true,
        "jsdom>escodegen>estraverse": true,
        "source-map": true
      }
    },
    "jsdom>request>safe-buffer": {
      "builtin": {
        "buffer": true
      }
    },
    "labeled-stream-splicer": {
      "packages": {
        "labeled-stream-splicer>stream-splicer": true,
        "pumpify>inherits": true
      }
    },
    "labeled-stream-splicer>stream-splicer": {
      "globals": {
        "process.nextTick": true,
        "setImmediate": true
      },
      "packages": {
        "pumpify>inherits": true,
        "readable-stream": true
      }
    },
    "lavamoat-browserify": {
      "builtin": {
        "fs.existsSync": true,
        "fs.mkdirSync": true,
        "fs.readFileSync": true,
        "fs.writeFileSync": true,
        "path.dirname": true,
        "path.extname": true,
        "path.resolve": true,
        "util.callbackify": true
      },
      "globals": {
        "console.warn": true,
        "process.cwd": true,
        "setTimeout": true
      },
      "packages": {
        "@lavamoat/lavapack": true,
        "@lavamoat/lavapack>lavamoat-core": true,
        "duplexify": true,
        "lavamoat-browserify>concat-stream": true,
        "lavamoat-browserify>readable-stream": true,
        "lavamoat-browserify>through2": true,
        "lavamoat>json-stable-stringify": true
      }
    },
    "lavamoat-browserify>concat-stream": {
      "globals": {
        "Buffer.concat": true,
        "Buffer.from": true,
        "Buffer.isBuffer": true
      },
      "packages": {
        "lavamoat-browserify>readable-stream": true,
        "pumpify>inherits": true
      }
    },
    "lavamoat-browserify>merge-deep": {
      "packages": {
        "gulp-watch>plugin-error>arr-union": true,
        "lavamoat-browserify>merge-deep>clone-deep": true,
        "lavamoat-browserify>merge-deep>kind-of": true
      }
    },
    "lavamoat-browserify>merge-deep>clone-deep": {
      "packages": {
        "gulp>gulp-cli>liftoff>is-plain-object": true,
        "lavamoat-browserify>merge-deep>clone-deep>for-own": true,
        "lavamoat-browserify>merge-deep>clone-deep>kind-of": true,
        "lavamoat-browserify>merge-deep>clone-deep>lazy-cache": true,
        "lavamoat-browserify>merge-deep>clone-deep>shallow-clone": true
      }
    },
    "lavamoat-browserify>merge-deep>clone-deep>for-own": {
      "packages": {
        "gulp>undertaker>object.reduce>for-own>for-in": true
      }
    },
    "lavamoat-browserify>merge-deep>clone-deep>kind-of": {
      "packages": {
        "analytics-node>md5>is-buffer": true
      }
    },
    "lavamoat-browserify>merge-deep>clone-deep>lazy-cache": {
      "globals": {
        "process.env.TRAVIS": true,
        "process.env.UNLAZY": true
      }
    },
    "lavamoat-browserify>merge-deep>clone-deep>shallow-clone": {
      "packages": {
        "3box>ipfs>superstruct>clone-deep>shallow-clone>mixin-object": true,
        "gulp-watch>chokidar>braces>extend-shallow>is-extendable": true,
        "lavamoat-browserify>merge-deep>clone-deep>shallow-clone>kind-of": true,
        "lavamoat-browserify>merge-deep>clone-deep>shallow-clone>lazy-cache": true
      }
    },
    "lavamoat-browserify>merge-deep>clone-deep>shallow-clone>kind-of": {
      "globals": {
        "Buffer": true
      },
      "packages": {
        "analytics-node>md5>is-buffer": true
      }
    },
    "lavamoat-browserify>merge-deep>clone-deep>shallow-clone>lazy-cache": {
      "globals": {
        "process.env.UNLAZY": true
      }
    },
    "lavamoat-browserify>merge-deep>kind-of": {
      "packages": {
        "analytics-node>md5>is-buffer": true
      }
    },
    "lavamoat-browserify>readable-stream": {
      "builtin": {
        "buffer.Buffer": true,
        "events.EventEmitter": true,
        "stream": true,
        "util": true
      },
      "globals": {
        "process.env.READABLE_STREAM": true,
        "process.nextTick": true,
        "process.stderr": true,
        "process.stdout": true
      },
      "packages": {
        "@storybook/api>util-deprecate": true,
        "browserify>string_decoder": true,
        "pumpify>inherits": true
      }
    },
    "lavamoat-browserify>through2": {
      "builtin": {
        "util.inherits": true
      },
      "globals": {
        "process.nextTick": true
      },
      "packages": {
        "lavamoat-browserify>readable-stream": true
      }
    },
    "lavamoat>@babel/highlight": {
      "packages": {
        "@babel/core>@babel/types>@babel/helper-validator-identifier": true,
        "lavamoat>@babel/highlight>chalk": true,
        "loose-envify>js-tokens": true
      }
    },
    "lavamoat>@babel/highlight>chalk": {
      "globals": {
        "process.env.TERM": true,
        "process.platform": true
      },
      "packages": {
        "lavamoat>@babel/highlight>chalk>ansi-styles": true,
        "lavamoat>@babel/highlight>chalk>supports-color": true,
        "mocha>escape-string-regexp": true
      }
    },
    "lavamoat>@babel/highlight>chalk>ansi-styles": {
      "packages": {
        "@metamask/jazzicon>color>color-convert": true
      }
    },
    "lavamoat>@babel/highlight>chalk>supports-color": {
      "builtin": {
        "os.release": true
      },
      "globals": {
        "process.env": true,
        "process.platform": true,
        "process.stderr": true,
        "process.stdout": true,
        "process.versions.node.split": true
      },
      "packages": {
        "mocha>supports-color>has-flag": true
      }
    },
    "lavamoat>json-stable-stringify": {
      "packages": {
        "lavamoat>json-stable-stringify>jsonify": true
      }
    },
    "lavamoat>lavamoat-tofu": {
      "globals": {
        "console.log": true
      },
      "packages": {
        "depcheck>@babel/parser": true,
        "depcheck>@babel/traverse": true
      }
    },
    "lavamoat>object.fromentries": {
      "packages": {
        "enzyme>is-regex>call-bind": true,
        "enzyme>object.values>es-abstract": true,
        "globalthis>define-properties": true
      }
    },
    "lodash": {
      "globals": {
        "define": true
      }
    },
    "loose-envify": {
      "builtin": {
        "stream.PassThrough": true,
        "stream.Transform": true,
        "util.inherits": true
      },
      "globals": {
        "process.env": true
      },
      "packages": {
        "loose-envify>js-tokens": true
      }
    },
    "mocha>find-up>locate-path>path-exists": {
      "builtin": {
        "fs.access": true,
        "fs.accessSync": true
      }
    },
    "mocha>minimatch": {
      "builtin": {
        "path": true
      },
      "globals": {
        "console.error": true
      },
      "packages": {
        "mocha>minimatch>brace-expansion": true
      }
    },
    "mocha>minimatch>brace-expansion": {
      "packages": {
        "mocha>minimatch>brace-expansion>concat-map": true,
        "stylelint>balanced-match": true
      }
    },
    "mocha>supports-color>has-flag": {
      "globals": {
        "process.argv": true
      }
    },
    "mocha>which": {
      "builtin": {
        "path.join": true
      },
      "globals": {
        "process.cwd": true,
        "process.env.OSTYPE": true,
        "process.env.PATH": true,
        "process.env.PATHEXT": true,
        "process.platform": true
      },
      "packages": {
        "mocha>which>isexe": true
      }
    },
    "mocha>which>isexe": {
      "builtin": {
        "fs": true
      },
      "globals": {
        "TESTING_WINDOWS": true,
        "process.env.PATHEXT": true,
        "process.getgid": true,
        "process.getuid": true,
        "process.platform": true
      }
    },
    "nock>deep-equal>regexp.prototype.flags": {
      "packages": {
        "enzyme>is-regex>call-bind": true,
        "globalthis>define-properties": true
      }
    },
    "nock>mkdirp": {
      "builtin": {
        "fs": true,
        "path.dirname": true,
        "path.resolve": true
      }
    },
    "nock>qs": {
      "packages": {
        "nock>qs>side-channel": true
      }
    },
    "nock>qs>side-channel": {
      "packages": {
        "enzyme>is-regex>call-bind": true,
        "enzyme>object-inspect": true,
        "nock>qs>side-channel>get-intrinsic": true
      }
    },
    "nock>qs>side-channel>get-intrinsic": {
      "globals": {
        "AggregateError": true,
        "FinalizationRegistry": true,
        "WeakRef": true
      },
      "packages": {
        "enzyme>has": true,
        "enzyme>has>function-bind": true,
        "enzyme>is-regex>has-symbols": true
      }
    },
    "node-sass": {
      "native": true
    },
    "nyc>convert-source-map": {
      "builtin": {
        "fs.readFileSync": true,
        "path.resolve": true
      },
      "packages": {
        "nyc>convert-source-map>safe-buffer": true
      }
    },
    "nyc>convert-source-map>safe-buffer": {
      "builtin": {
        "buffer": true
      }
    },
    "nyc>glob": {
      "builtin": {
        "assert": true,
        "events.EventEmitter": true,
        "fs.lstat": true,
        "fs.lstatSync": true,
        "fs.readdir": true,
        "fs.readdirSync": true,
        "fs.stat": true,
        "fs.statSync": true,
        "path.join": true,
        "path.resolve": true,
        "util": true
      },
      "globals": {
        "console.error": true,
        "process.cwd": true,
        "process.nextTick": true,
        "process.platform": true
      },
      "packages": {
        "mocha>minimatch": true,
        "nyc>glob>fs.realpath": true,
        "nyc>glob>inflight": true,
        "nyc>glob>path-is-absolute": true,
        "pump>once": true,
        "pumpify>inherits": true
      }
    },
    "nyc>glob>fs.realpath": {
      "builtin": {
        "fs.lstat": true,
        "fs.lstatSync": true,
        "fs.readlink": true,
        "fs.readlinkSync": true,
        "fs.realpath": true,
        "fs.realpathSync": true,
        "fs.stat": true,
        "fs.statSync": true,
        "path.normalize": true,
        "path.resolve": true
      },
      "globals": {
        "console.error": true,
        "console.trace": true,
        "process.env.NODE_DEBUG": true,
        "process.nextTick": true,
        "process.noDeprecation": true,
        "process.platform": true,
        "process.throwDeprecation": true,
        "process.traceDeprecation": true,
        "process.version": true
      }
    },
    "nyc>glob>inflight": {
      "globals": {
        "process.nextTick": true
      },
      "packages": {
        "pump>once": true,
        "pump>once>wrappy": true
      }
    },
    "nyc>glob>path-is-absolute": {
      "globals": {
        "process.platform": true
      }
    },
    "nyc>js-yaml": {
      "globals": {
        "esprima": true
      }
    },
    "nyc>resolve-from": {
      "builtin": {
        "fs.realpathSync": true,
        "module._nodeModulePaths": true,
        "module._resolveFilename": true,
        "path.join": true,
        "path.resolve": true
      }
    },
    "nyc>signal-exit": {
      "builtin": {
        "assert.equal": true,
        "events": true
      },
      "globals": {
        "process": true
      }
    },
    "nyc>spawn-wrap>is-windows": {
      "globals": {
        "define": true,
        "isWindows": "write",
        "process": true
      }
    },
    "prettier": {
      "builtin": {
        "assert": true,
        "events": true,
        "fs": true,
        "module": true,
        "os": true,
        "path": true,
        "stream": true,
        "tty": true,
        "util": true
      },
      "globals": {
        "Buffer": true,
        "Intl": true,
        "PerformanceObserver": true,
        "WorkerGlobalScope": true,
        "XMLHttpRequest": true,
        "YAML_SILENCE_DEPRECATION_WARNINGS": true,
        "YAML_SILENCE_WARNINGS": true,
        "__dirname": true,
        "__filename": true,
        "atob": true,
        "btoa": true,
        "clearTimeout": true,
        "console": true,
        "define": true,
        "document": true,
        "localStorage": true,
        "navigator": true,
        "performance": true,
        "process": true,
        "setImmediate": true,
        "setTimeout": true
      }
    },
    "prop-types": {
      "globals": {
        "console": true,
        "process.env.NODE_ENV": true
      },
      "packages": {
        "prop-types>react-is": true,
        "react>object-assign": true
      }
    },
    "prop-types>react-is": {
      "globals": {
        "console": true,
        "process.env.NODE_ENV": true
      }
    },
    "pump": {
      "builtin": {
        "fs": true
      },
      "globals": {
        "process.version": true
      },
      "packages": {
        "end-of-stream": true,
        "pump>once": true
      }
    },
    "pump>once": {
      "packages": {
        "pump>once>wrappy": true
      }
    },
    "pumpify": {
      "packages": {
        "duplexify": true,
        "pump": true,
        "pumpify>inherits": true
      }
    },
    "pumpify>inherits": {
      "builtin": {
        "util.inherits": true
      }
    },
    "randomcolor": {
      "globals": {
        "define": true
      }
    },
    "rc": {
      "builtin": {
        "fs.readFileSync": true,
        "fs.statSync": true,
        "path.dirname": true,
        "path.join": true
      },
      "globals": {
        "process.argv.slice": true,
        "process.cwd": true,
        "process.env": true,
        "process.platform": true
      },
      "packages": {
        "minimist": true,
        "rc>deep-extend": true,
        "rc>ini": true,
        "rc>strip-json-comments": true
      }
    },
    "rc>deep-extend": {
      "globals": {
        "Buffer": true
      }
    },
    "rc>ini": {
      "globals": {
        "process": true
      }
    },
    "readable-stream": {
      "builtin": {
        "events.EventEmitter": true,
        "stream": true,
        "util": true
      },
      "globals": {
        "process.browser": true,
        "process.env.READABLE_STREAM": true,
        "process.stderr": true,
        "process.stdout": true,
        "process.version.slice": true,
        "setImmediate": true
      },
      "packages": {
        "@storybook/api>util-deprecate": true,
        "pumpify>inherits": true,
        "readable-stream>core-util-is": true,
        "readable-stream>isarray": true,
        "readable-stream>process-nextick-args": true,
        "readable-stream>safe-buffer": true,
        "readable-stream>string_decoder": true
      }
    },
    "readable-stream>core-util-is": {
      "globals": {
        "Buffer.isBuffer": true
      }
    },
    "readable-stream>process-nextick-args": {
      "globals": {
        "process": true
      }
    },
    "readable-stream>safe-buffer": {
      "builtin": {
        "buffer": true
      }
    },
    "readable-stream>string_decoder": {
      "packages": {
        "readable-stream>safe-buffer": true
      }
    },
    "resolve-url-loader>es6-iterator": {
      "packages": {
        "gulp>undertaker>es6-weak-map>d": true,
        "gulp>undertaker>es6-weak-map>es5-ext": true,
        "gulp>undertaker>es6-weak-map>es6-symbol": true
      }
    },
    "resolve-url-loader>rework>css>source-map-resolve": {
      "builtin": {
        "url.resolve": true
      },
      "globals": {
        "setImmediate": true
      },
      "packages": {
        "gulp-sourcemaps>css>source-map-resolve>atob": true,
        "gulp-sourcemaps>css>source-map-resolve>decode-uri-component": true,
        "resolve-url-loader>rework>css>source-map-resolve>source-map-url": true,
        "resolve-url-loader>rework>css>urix": true
      }
    },
    "resolve-url-loader>rework>css>source-map-resolve>source-map-url": {
      "globals": {
        "define": true
      }
    },
    "resolve-url-loader>rework>css>urix": {
      "builtin": {
        "path.sep": true
      }
    },
    "sass": {
      "builtin": {
        "fs": true,
        "readline": true,
        "url": true
      },
      "env": "unfrozen",
      "globals": {
        "Buffer": true,
        "HTMLElement": true,
        "InternalError": true,
        "TextDecoder": true,
        "WorkerGlobalScope": true,
        "__dirname": true,
        "__filename": true,
        "__non_webpack_require__": true,
        "__webpack_require__": true,
        "console": true,
        "dartExperimentalFixupGetTag": true,
        "dartMainRunner": true,
        "dartNativeDispatchHooksTransformer": true,
        "dartPrint": true,
        "document": true,
        "load": true,
        "navigator": true,
        "print": true,
        "process": true,
        "setImmediate": true,
        "setTimeout": true,
        "version": true
      },
      "packages": {
        "sass>chokidar": true
      }
    },
    "sass>chokidar": {
      "builtin": {
        "events.EventEmitter": true,
        "fs.close": true,
        "fs.lstat": true,
        "fs.open": true,
        "fs.readdir": true,
        "fs.realpath": true,
        "fs.stat": true,
        "fs.unwatchFile": true,
        "fs.watch": true,
        "fs.watchFile": true,
        "os.type": true,
        "path.basename": true,
        "path.dirname": true,
        "path.extname": true,
        "path.isAbsolute": true,
        "path.join": true,
        "path.normalize": true,
        "path.relative": true,
        "path.resolve": true,
        "path.sep": true,
        "util.promisify": true
      },
      "globals": {
        "clearTimeout": true,
        "console.error": true,
        "process.env.CHOKIDAR_INTERVAL": true,
        "process.env.CHOKIDAR_PRINT_FSEVENTS_REQUIRE_ERROR": true,
        "process.env.CHOKIDAR_USEPOLLING": true,
        "process.nextTick": true,
        "process.platform": true,
        "process.version.match": true,
        "setTimeout": true
      },
      "packages": {
        "css-loader>normalize-path": true,
        "depcheck>readdirp": true,
        "eslint>glob-parent": true,
        "eslint>is-glob": true,
        "sass>chokidar>braces": true,
        "sass>chokidar>is-binary-path": true,
        "watchify>anymatch": true
      }
    },
    "sass>chokidar>braces": {
      "packages": {
        "sass>chokidar>braces>fill-range": true
      }
    },
    "sass>chokidar>braces>fill-range": {
      "builtin": {
        "util.inspect": true
      },
      "packages": {
        "sass>chokidar>braces>fill-range>to-regex-range": true
      }
    },
    "sass>chokidar>braces>fill-range>to-regex-range": {
      "packages": {
        "sass>chokidar>braces>fill-range>to-regex-range>is-number": true
      }
    },
    "sass>chokidar>is-binary-path": {
      "builtin": {
        "path.extname": true
      },
      "packages": {
        "sass>chokidar>is-binary-path>binary-extensions": true
      }
    },
    "semver": {
      "globals": {
        "console.error": true,
        "process": true
      },
      "packages": {
        "semver>lru-cache": true
      }
    },
    "semver>lru-cache": {
      "packages": {
        "geckodriver>tar>yallist": true
      }
    },
    "serve-handler>path-is-inside": {
      "builtin": {
        "path.sep": true
      },
      "globals": {
        "process.platform": true
      }
    },
    "squirrelly": {
      "builtin": {
        "fs.existsSync": true,
        "fs.readFileSync": true,
        "path.dirname": true,
        "path.extname": true,
        "path.resolve": true
      }
    },
    "string.prototype.matchall": {
      "packages": {
        "enzyme>is-regex>call-bind": true,
        "enzyme>is-regex>has-symbols": true,
        "enzyme>object.values>es-abstract": true,
        "globalthis>define-properties": true,
        "nock>deep-equal>regexp.prototype.flags": true,
        "string.prototype.matchall>internal-slot": true
      }
    },
    "string.prototype.matchall>internal-slot": {
      "packages": {
        "enzyme>has": true,
        "nock>qs>side-channel": true,
        "nock>qs>side-channel>get-intrinsic": true
      }
    },
    "stylelint": {
      "builtin": {
        "fs.lstatSync": true,
        "fs.readFile": true,
        "fs.readFileSync": true,
        "fs.stat": true,
        "os.EOL": true,
        "path.dirname": true,
        "path.isAbsolute": true,
        "path.join": true,
        "path.normalize": true,
        "path.relative": true,
        "path.resolve": true,
        "path.sep": true,
        "url.URL": true
      },
      "globals": {
        "__dirname": true,
        "assert": true,
        "console.warn": true,
        "process.cwd": true,
        "process.env.NODE_ENV": true,
        "process.stdout.columns": true,
        "process.stdout.isTTY": true
      },
      "packages": {
        "eslint>debug": true,
        "eslint>imurmurhash": true,
        "fast-glob>micromatch": true,
        "globby": true,
        "globby>ignore": true,
        "globby>slash": true,
        "lodash": true,
        "nyc>resolve-from": true,
        "stylelint>@stylelint/postcss-css-in-js": true,
        "stylelint>@stylelint/postcss-markdown": true,
        "stylelint>autoprefixer": true,
        "stylelint>balanced-match": true,
        "stylelint>chalk": true,
        "stylelint>cosmiconfig": true,
        "stylelint>execall": true,
        "stylelint>file-entry-cache": true,
        "stylelint>global-modules": true,
        "stylelint>globjoin": true,
        "stylelint>html-tags": true,
        "stylelint>import-lazy": true,
        "stylelint>known-css-properties": true,
        "stylelint>leven": true,
        "stylelint>log-symbols": true,
        "stylelint>mathml-tag-names": true,
        "stylelint>normalize-selector": true,
        "stylelint>postcss": true,
        "stylelint>postcss-html": true,
        "stylelint>postcss-less": true,
        "stylelint>postcss-media-query-parser": true,
        "stylelint>postcss-reporter": true,
        "stylelint>postcss-resolve-nested-selector": true,
        "stylelint>postcss-safe-parser": true,
        "stylelint>postcss-sass": true,
        "stylelint>postcss-scss": true,
        "stylelint>postcss-selector-parser": true,
        "stylelint>postcss-syntax": true,
        "stylelint>postcss-value-parser": true,
        "stylelint>specificity": true,
        "stylelint>style-search": true,
        "stylelint>sugarss": true,
        "stylelint>svg-tags": true,
        "stylelint>table": true,
        "stylelint>write-file-atomic": true,
        "yargs>string-width": true
      }
    },
    "stylelint>@stylelint/postcss-css-in-js": {
      "globals": {
        "__dirname": true
      },
      "packages": {
        "@babel/core": true,
        "stylelint>postcss": true,
        "stylelint>postcss-syntax": true
      }
    },
    "stylelint>@stylelint/postcss-markdown": {
      "packages": {
        "stylelint>@stylelint/postcss-markdown>remark": true,
        "stylelint>@stylelint/postcss-markdown>unist-util-find-all-after": true,
        "stylelint>postcss-html": true,
        "stylelint>postcss-syntax": true
      }
    },
    "stylelint>@stylelint/postcss-markdown>remark": {
      "packages": {
        "stylelint>@stylelint/postcss-markdown>remark>remark-parse": true,
        "stylelint>@stylelint/postcss-markdown>remark>remark-stringify": true,
        "stylelint>@stylelint/postcss-markdown>remark>unified": true
      }
    },
    "stylelint>@stylelint/postcss-markdown>remark>remark-parse": {
      "packages": {
        "@storybook/components>react-syntax-highlighter>refractor>parse-entities": true,
        "stylelint>@stylelint/postcss-markdown>remark>remark-parse>ccount": true,
        "stylelint>@stylelint/postcss-markdown>remark>remark-parse>collapse-white-space": true,
        "stylelint>@stylelint/postcss-markdown>remark>remark-parse>is-alphabetical": true,
        "stylelint>@stylelint/postcss-markdown>remark>remark-parse>is-decimal": true,
        "stylelint>@stylelint/postcss-markdown>remark>remark-parse>is-whitespace-character": true,
        "stylelint>@stylelint/postcss-markdown>remark>remark-parse>is-word-character": true,
        "stylelint>@stylelint/postcss-markdown>remark>remark-parse>markdown-escapes": true,
        "stylelint>@stylelint/postcss-markdown>remark>remark-parse>state-toggle": true,
        "stylelint>@stylelint/postcss-markdown>remark>remark-parse>trim": true,
        "stylelint>@stylelint/postcss-markdown>remark>remark-parse>trim-trailing-lines": true,
        "stylelint>@stylelint/postcss-markdown>remark>remark-parse>unherit": true,
        "stylelint>@stylelint/postcss-markdown>remark>remark-parse>unist-util-remove-position": true,
        "stylelint>@stylelint/postcss-markdown>remark>remark-parse>vfile-location": true,
        "watchify>xtend": true,
        "webpack>micromatch>braces>fill-range>repeat-string": true
      }
    },
    "stylelint>@stylelint/postcss-markdown>remark>remark-parse>unherit": {
      "packages": {
        "pumpify>inherits": true,
        "watchify>xtend": true
      }
    },
    "stylelint>@stylelint/postcss-markdown>remark>remark-parse>unist-util-remove-position": {
      "packages": {
        "@storybook/addon-essentials>@storybook/addon-docs>@mdx-js/mdx>unist-util-visit": true
      }
    },
    "stylelint>@stylelint/postcss-markdown>remark>remark-stringify": {
      "packages": {
        "@storybook/components>react-syntax-highlighter>refractor>parse-entities": true,
        "stylelint>@stylelint/postcss-markdown>remark>remark-parse>ccount": true,
        "stylelint>@stylelint/postcss-markdown>remark>remark-parse>is-decimal": true,
        "stylelint>@stylelint/postcss-markdown>remark>remark-parse>is-whitespace-character": true,
        "stylelint>@stylelint/postcss-markdown>remark>remark-parse>markdown-escapes": true,
        "stylelint>@stylelint/postcss-markdown>remark>remark-parse>state-toggle": true,
        "stylelint>@stylelint/postcss-markdown>remark>remark-parse>unherit": true,
        "stylelint>@stylelint/postcss-markdown>remark>remark-stringify>is-alphanumeric": true,
        "stylelint>@stylelint/postcss-markdown>remark>remark-stringify>longest-streak": true,
        "stylelint>@stylelint/postcss-markdown>remark>remark-stringify>markdown-table": true,
        "stylelint>@stylelint/postcss-markdown>remark>remark-stringify>mdast-util-compact": true,
        "stylelint>@stylelint/postcss-markdown>remark>remark-stringify>stringify-entities": true,
        "watchify>xtend": true,
        "webpack>micromatch>braces>fill-range>repeat-string": true
      }
    },
    "stylelint>@stylelint/postcss-markdown>remark>remark-stringify>markdown-table": {
      "packages": {
        "webpack>micromatch>braces>fill-range>repeat-string": true
      }
    },
    "stylelint>@stylelint/postcss-markdown>remark>remark-stringify>mdast-util-compact": {
      "packages": {
        "@storybook/addon-essentials>@storybook/addon-docs>@mdx-js/mdx>unist-util-visit": true
      }
    },
    "stylelint>@stylelint/postcss-markdown>remark>remark-stringify>stringify-entities": {
      "packages": {
        "@storybook/components>react-syntax-highlighter>refractor>parse-entities>character-entities-legacy": true,
        "@storybook/components>react-syntax-highlighter>refractor>parse-entities>is-alphanumerical": true,
        "@storybook/components>react-syntax-highlighter>refractor>parse-entities>is-hexadecimal": true,
        "stylelint>@stylelint/postcss-markdown>remark>remark-parse>is-decimal": true,
        "stylelint>@stylelint/postcss-markdown>remark>remark-stringify>stringify-entities>character-entities-html4": true
      }
    },
    "stylelint>@stylelint/postcss-markdown>remark>unified": {
      "packages": {
        "jsdom>request>extend": true,
        "stylelint>@stylelint/postcss-markdown>remark>unified>bail": true,
        "stylelint>@stylelint/postcss-markdown>remark>unified>is-buffer": true,
        "stylelint>@stylelint/postcss-markdown>remark>unified>is-plain-obj": true,
        "stylelint>@stylelint/postcss-markdown>remark>unified>trough": true,
        "stylelint>@stylelint/postcss-markdown>remark>unified>vfile": true
      }
    },
    "stylelint>@stylelint/postcss-markdown>remark>unified>vfile": {
      "builtin": {
        "path.basename": true,
        "path.dirname": true,
        "path.extname": true,
        "path.join": true,
        "path.sep": true
      },
      "globals": {
        "process.cwd": true
      },
      "packages": {
        "stylelint>@stylelint/postcss-markdown>remark>unified>vfile>is-buffer": true,
        "stylelint>@stylelint/postcss-markdown>remark>unified>vfile>vfile-message": true,
        "vinyl>replace-ext": true
      }
    },
    "stylelint>@stylelint/postcss-markdown>remark>unified>vfile>vfile-message": {
      "packages": {
        "stylelint>@stylelint/postcss-markdown>remark>unified>vfile>unist-util-stringify-position": true
      }
    },
    "stylelint>@stylelint/postcss-markdown>unist-util-find-all-after": {
      "packages": {
        "stylelint>@stylelint/postcss-markdown>unist-util-find-all-after>unist-util-is": true
      }
    },
    "stylelint>autoprefixer": {
      "globals": {
        "console": true,
        "process.cwd": true,
        "process.env.AUTOPREFIXER_GRID": true
      },
      "packages": {
        "stylelint>autoprefixer>browserslist": true,
        "stylelint>autoprefixer>caniuse-lite": true,
        "stylelint>autoprefixer>normalize-range": true,
        "stylelint>autoprefixer>num2fraction": true,
        "stylelint>postcss": true,
        "stylelint>postcss-value-parser": true,
        "stylelint>postcss>picocolors": true
      }
    },
    "stylelint>autoprefixer>browserslist": {
      "builtin": {
        "fs.existsSync": true,
        "fs.readFileSync": true,
        "fs.statSync": true,
        "path.basename": true,
        "path.dirname": true,
        "path.join": true,
        "path.resolve": true
      },
      "globals": {
        "console.warn": true,
        "process.env.BROWSERSLIST": true,
        "process.env.BROWSERSLIST_CONFIG": true,
        "process.env.BROWSERSLIST_DANGEROUS_EXTEND": true,
        "process.env.BROWSERSLIST_DISABLE_CACHE": true,
        "process.env.BROWSERSLIST_ENV": true,
        "process.env.BROWSERSLIST_IGNORE_OLD_DATA": true,
        "process.env.BROWSERSLIST_STATS": true,
        "process.env.NODE_ENV": true,
        "process.versions.node": true
      },
      "packages": {
        "stylelint>autoprefixer>browserslist>electron-to-chromium": true,
        "stylelint>autoprefixer>browserslist>node-releases": true,
        "stylelint>autoprefixer>caniuse-lite": true
      }
    },
    "stylelint>chalk": {
      "packages": {
        "chalk>ansi-styles": true,
        "chalk>supports-color": true
      }
    },
    "stylelint>cosmiconfig": {
      "builtin": {
        "fs": true,
        "os": true,
        "path": true
      },
      "globals": {
        "process.cwd": true
      },
      "packages": {
        "depcheck>cosmiconfig>yaml": true,
        "eslint>import-fresh": true,
        "globby>dir-glob>path-type": true,
        "stylelint>cosmiconfig>parse-json": true
      }
    },
    "stylelint>cosmiconfig>parse-json": {
      "packages": {
        "@babel/code-frame": true,
        "depcheck>cosmiconfig>parse-json>lines-and-columns": true,
        "geckodriver>got>parse-json>error-ex": true,
        "webpack>json-parse-better-errors": true
      }
    },
    "stylelint>execall": {
      "packages": {
        "stylelint>execall>clone-regexp": true
      }
    },
    "stylelint>execall>clone-regexp": {
      "packages": {
        "stylelint>execall>clone-regexp>is-regexp": true
      }
    },
    "stylelint>file-entry-cache": {
      "builtin": {
        "crypto.createHash": true,
        "fs.readFileSync": true,
        "fs.statSync": true,
        "path.basename": true,
        "path.dirname": true
      },
      "packages": {
        "stylelint>file-entry-cache>flat-cache": true
      }
    },
    "stylelint>file-entry-cache>flat-cache": {
      "builtin": {
        "fs.existsSync": true,
        "fs.readFileSync": true,
        "path.basename": true,
        "path.dirname": true,
        "path.resolve": true
      },
      "globals": {
        "__dirname": true
      },
      "packages": {
        "stylelint>file-entry-cache>flat-cache>flatted": true,
        "stylelint>file-entry-cache>flat-cache>rimraf": true,
        "stylelint>file-entry-cache>flat-cache>write": true
      }
    },
    "stylelint>file-entry-cache>flat-cache>rimraf": {
      "builtin": {
        "assert": true,
        "fs": true,
        "path.join": true
      },
      "globals": {
        "process.platform": true,
        "setTimeout": true
      },
      "packages": {
        "nyc>glob": true
      }
    },
    "stylelint>file-entry-cache>flat-cache>write": {
      "builtin": {
        "fs.createWriteStream": true,
        "fs.writeFile": true,
        "fs.writeFileSync": true,
        "path.dirname": true
      },
      "packages": {
        "nock>mkdirp": true
      }
    },
    "stylelint>global-modules": {
      "builtin": {
        "path.resolve": true
      },
      "globals": {
        "process.env.OSTYPE": true,
        "process.platform": true
      },
      "packages": {
        "stylelint>global-modules>global-prefix": true
      }
    },
    "stylelint>global-modules>global-prefix": {
      "builtin": {
        "fs.readFileSync": true,
        "fs.realpathSync": true,
        "os.homedir": true,
        "path.dirname": true,
        "path.join": true,
        "path.resolve": true
      },
      "globals": {
        "process.env.APPDATA": true,
        "process.env.DESTDIR": true,
        "process.env.OSTYPE": true,
        "process.env.PREFIX": true,
        "process.execPath": true,
        "process.platform": true
      },
      "packages": {
        "mocha>which": true,
        "rc>ini": true
      }
    },
    "stylelint>globjoin": {
      "builtin": {
        "path.join": true
      }
    },
    "stylelint>log-symbols": {
      "globals": {
        "process.env.CI": true,
        "process.env.TERM": true,
        "process.platform": true
      },
      "packages": {
        "stylelint>chalk": true
      }
    },
    "stylelint>meow>normalize-package-data": {
      "builtin": {
        "url.parse": true,
        "util.format": true
      },
      "packages": {
        "brfs>resolve": true,
        "stylelint>meow>normalize-package-data>hosted-git-info": true,
        "stylelint>meow>normalize-package-data>semver": true,
        "stylelint>meow>normalize-package-data>validate-npm-package-license": true
      }
    },
    "stylelint>meow>normalize-package-data>hosted-git-info": {
      "builtin": {
        "url.URL": true,
        "url.parse": true
      }
    },
    "stylelint>meow>normalize-package-data>semver": {
      "globals": {
        "console": true,
        "process": true
      }
    },
    "stylelint>meow>normalize-package-data>validate-npm-package-license": {
      "packages": {
        "stylelint>meow>normalize-package-data>validate-npm-package-license>spdx-correct": true,
        "stylelint>meow>normalize-package-data>validate-npm-package-license>spdx-expression-parse": true
      }
    },
    "stylelint>meow>normalize-package-data>validate-npm-package-license>spdx-correct": {
      "packages": {
        "stylelint>meow>normalize-package-data>validate-npm-package-license>spdx-correct>spdx-license-ids": true
      }
    },
    "stylelint>meow>normalize-package-data>validate-npm-package-license>spdx-expression-parse": {
      "builtin": {
        "fs.readFileSync": true,
        "path.normalize": true
      },
      "globals": {
        "console.log": true,
        "process.argv.slice": true,
        "process.exit": true
      }
    },
    "stylelint>normalize-selector": {
      "globals": {
        "define": true
      }
    },
    "stylelint>postcss": {
      "builtin": {
        "fs": true,
        "path": true
      },
      "globals": {
        "Buffer": true,
        "atob": true,
        "btoa": true,
        "console": true,
        "process.env.NODE_ENV": true
      },
      "packages": {
        "source-map": true,
        "stylelint>postcss>picocolors": true
      }
    },
    "stylelint>postcss-html": {
      "globals": {
        "__dirname": true
      },
      "packages": {
        "enzyme>cheerio>htmlparser2": true,
        "stylelint>postcss-syntax": true
      }
    },
    "stylelint>postcss-less": {
      "packages": {
        "stylelint>postcss": true
      }
    },
    "stylelint>postcss-reporter": {
      "packages": {
        "lodash": true
      }
    },
    "stylelint>postcss-safe-parser": {
      "packages": {
        "stylelint>postcss": true
      }
    },
    "stylelint>postcss-sass": {
      "packages": {
        "stylelint>postcss": true,
        "stylelint>postcss-sass>gonzales-pe": true
      }
    },
    "stylelint>postcss-sass>gonzales-pe": {
      "globals": {
        "console.error": true,
        "define": true
      }
    },
    "stylelint>postcss-scss": {
      "packages": {
        "stylelint>postcss": true
      }
    },
    "stylelint>postcss-selector-parser": {
      "packages": {
        "@storybook/api>util-deprecate": true,
        "stylelint>postcss-selector-parser>cssesc": true
      }
    },
    "stylelint>postcss-syntax": {
      "builtin": {
        "path.isAbsolute": true,
        "path.resolve": true,
        "path.sep": true
      },
      "packages": {
        "stylelint>postcss": true
      }
    },
    "stylelint>postcss>picocolors": {
      "builtin": {
        "tty.isatty": true
      },
      "globals": {
        "process.argv.includes": true,
        "process.env": true,
        "process.platform": true
      }
    },
    "stylelint>specificity": {
      "globals": {
        "define": true
      }
    },
    "stylelint>sugarss": {
      "packages": {
        "stylelint>postcss": true
      }
    },
    "stylelint>table": {
      "globals": {
        "process.stdout.write": true
      },
      "packages": {
        "eslint>ajv": true,
        "lodash": true,
        "stylelint>table>slice-ansi": true,
        "stylelint>table>string-width": true
      }
    },
    "stylelint>table>slice-ansi": {
      "packages": {
        "mocha>yargs>string-width>is-fullwidth-code-point": true,
        "stylelint>table>slice-ansi>ansi-styles": true,
        "stylelint>table>slice-ansi>astral-regex": true
      }
    },
    "stylelint>table>slice-ansi>ansi-styles": {
      "packages": {
        "@metamask/jazzicon>color>color-convert": true
      }
    },
    "stylelint>table>string-width": {
      "packages": {
        "mocha>yargs>string-width>is-fullwidth-code-point": true,
        "stylelint>table>string-width>emoji-regex": true,
        "stylelint>table>string-width>strip-ansi": true
      }
    },
    "stylelint>table>string-width>strip-ansi": {
      "packages": {
        "stylelint>table>string-width>strip-ansi>ansi-regex": true
      }
    },
    "stylelint>write-file-atomic": {
      "builtin": {
        "fs.chmod": true,
        "fs.chmodSync": true,
        "fs.chown": true,
        "fs.chownSync": true,
        "fs.close": true,
        "fs.closeSync": true,
        "fs.fsync": true,
        "fs.fsyncSync": true,
        "fs.open": true,
        "fs.openSync": true,
        "fs.realpath": true,
        "fs.realpathSync": true,
        "fs.rename": true,
        "fs.renameSync": true,
        "fs.stat": true,
        "fs.statSync": true,
        "fs.unlink": true,
        "fs.unlinkSync": true,
        "fs.write": true,
        "fs.writeSync": true,
        "path.resolve": true,
        "util.promisify": true,
        "worker_threads.threadId": true
      },
      "globals": {
        "Buffer.isBuffer": true,
        "__filename": true,
        "process.getuid": true,
        "process.pid": true
      },
      "packages": {
        "eslint>imurmurhash": true,
        "jsdom>request>is-typedarray": true,
        "nyc>signal-exit": true,
        "stylelint>write-file-atomic>typedarray-to-buffer": true
      }
    },
    "stylelint>write-file-atomic>typedarray-to-buffer": {
      "globals": {
        "Buffer.from": true
      },
      "packages": {
        "jsdom>request>is-typedarray": true
      }
    },
    "terser": {
      "globals": {
        "Buffer.from": true,
        "atob": true,
        "btoa": true,
        "console.log": true,
        "console.warn": true,
        "define": true,
        "process.argv": true,
        "process.exit": true,
        "process.platform": true,
        "process.stderr.write": true,
        "process.stdin.on": true,
        "process.stdin.resume": true,
        "process.stdin.setEncoding": true
      },
      "packages": {
        "eslint>espree>acorn": true,
        "terser>source-map": true
      }
    },
    "terser>source-map": {
      "builtin": {
        "fs.readFile": true,
        "path.join": true
      },
      "globals": {
        "WebAssembly.instantiate": true,
        "__dirname": true,
        "console.debug": true,
        "console.time": true,
        "console.timeEnd": true,
        "fetch": true
      }
    },
    "terser>source-map-support": {
      "builtin": {
        "fs": true,
        "path.dirname": true,
        "path.resolve": true
      },
      "globals": {
        "XMLHttpRequest": true,
        "console.error": true,
        "process": true
      },
      "packages": {
        "browserify>concat-stream>buffer-from": true,
        "source-map": true
      }
    },
    "through2": {
      "packages": {
        "through2>readable-stream": true
      }
    },
    "through2>readable-stream": {
      "builtin": {
        "buffer.Buffer": true,
        "events.EventEmitter": true,
        "stream": true,
        "util": true
      },
      "globals": {
        "process.env.READABLE_STREAM": true,
        "process.nextTick": true,
        "process.stderr": true,
        "process.stdout": true
      },
      "packages": {
        "@storybook/api>util-deprecate": true,
        "browserify>string_decoder": true,
        "pumpify>inherits": true
      }
    },
    "vinyl": {
      "builtin": {
        "buffer.Buffer.isBuffer": true,
        "path.basename": true,
        "path.dirname": true,
        "path.extname": true,
        "path.join": true,
        "path.normalize": true,
        "path.relative": true,
        "util.inspect.custom": true
      },
      "globals": {
        "process.cwd": true
      },
      "packages": {
        "vinyl>clone": true,
        "vinyl>clone-buffer": true,
        "vinyl>clone-stats": true,
        "vinyl>cloneable-readable": true,
        "vinyl>remove-trailing-separator": true,
        "vinyl>replace-ext": true
      }
    },
    "vinyl-buffer": {
      "packages": {
        "vinyl-buffer>bl": true,
        "vinyl-buffer>through2": true
      }
    },
    "vinyl-buffer>bl": {
      "builtin": {
        "util.inherits": true
      },
      "packages": {
        "jsdom>request>safe-buffer": true,
        "readable-stream": true
      }
    },
    "vinyl-buffer>through2": {
      "builtin": {
        "util.inherits": true
      },
      "globals": {
        "process.nextTick": true
      },
      "packages": {
        "readable-stream": true,
        "watchify>xtend": true
      }
    },
    "vinyl-source-stream": {
      "builtin": {
        "path.resolve": true
      },
      "globals": {
        "process.cwd": true
      },
      "packages": {
        "vinyl": true,
        "vinyl-source-stream>through2": true
      }
    },
    "vinyl-source-stream>through2": {
      "builtin": {
        "util.inherits": true
      },
      "globals": {
        "process.nextTick": true
      },
      "packages": {
        "readable-stream": true,
        "watchify>xtend": true
      }
    },
    "vinyl-sourcemaps-apply": {
      "packages": {
        "vinyl-sourcemaps-apply>source-map": true
      }
    },
    "vinyl>clone": {
      "globals": {
        "Buffer": true
      }
    },
    "vinyl>clone-buffer": {
      "builtin": {
        "buffer.Buffer": true
      }
    },
    "vinyl>clone-stats": {
      "builtin": {
        "fs.Stats": true
      }
    },
    "vinyl>cloneable-readable": {
      "packages": {
        "pumpify>inherits": true,
        "vinyl>cloneable-readable>process-nextick-args": true,
        "vinyl>cloneable-readable>through2": true
      }
    },
    "vinyl>cloneable-readable>process-nextick-args": {
      "globals": {
        "process.nextTick": true,
        "process.version": true
      }
    },
    "vinyl>cloneable-readable>through2": {
      "builtin": {
        "util.inherits": true
      },
      "globals": {
        "process.nextTick": true
      },
      "packages": {
        "readable-stream": true,
        "watchify>xtend": true
      }
    },
    "vinyl>remove-trailing-separator": {
      "globals": {
        "process.platform": true
      }
    },
    "vinyl>replace-ext": {
      "builtin": {
        "path.basename": true,
        "path.dirname": true,
        "path.extname": true,
        "path.join": true
      }
    },
    "watchify": {
      "builtin": {
        "path.join": true
      },
      "globals": {
        "clearTimeout": true,
        "setTimeout": true
      },
      "packages": {
        "sass>chokidar": true,
        "through2": true,
        "watchify>anymatch": true,
        "watchify>xtend": true
      }
    },
    "watchify>anymatch": {
      "packages": {
        "css-loader>normalize-path": true,
        "fast-glob>picomatch": true
      }
    },
    "watchify>browserify>browser-resolve": {
      "builtin": {
        "fs.readFile": true,
        "fs.readFileSync": true,
        "path": true
      },
      "globals": {
        "__dirname": true,
        "process.platform": true
      },
      "packages": {
        "brfs>resolve": true
      }
    },
    "watchify>browserify>shasum-object": {
      "builtin": {
        "crypto.createHash": true
      },
      "globals": {
        "Buffer.isBuffer": true
      },
      "packages": {
        "fast-safe-stringify": true
      }
    },
    "webpack>micromatch>braces>snapdragon-node": {
      "packages": {
        "gulp>gulp-cli>isobject": true,
        "webpack>micromatch>braces>snapdragon-node>define-property": true,
        "webpack>micromatch>braces>snapdragon-node>snapdragon-util": true
      }
    },
    "webpack>micromatch>braces>snapdragon-node>define-property": {
      "packages": {
        "webpack>micromatch>define-property>is-descriptor": true
      }
    },
    "webpack>micromatch>braces>snapdragon-node>snapdragon-util": {
      "packages": {
        "webpack>micromatch>braces>snapdragon-node>snapdragon-util>kind-of": true
      }
    },
    "webpack>micromatch>braces>snapdragon-node>snapdragon-util>kind-of": {
      "packages": {
        "analytics-node>md5>is-buffer": true
      }
    },
    "webpack>micromatch>braces>split-string": {
      "packages": {
        "webpack>micromatch>braces>split-string>extend-shallow": true
      }
    },
    "webpack>micromatch>braces>split-string>extend-shallow": {
      "packages": {
        "webpack>micromatch>braces>split-string>extend-shallow>is-extendable": true,
        "webpack>micromatch>extend-shallow>assign-symbols": true
      }
    },
    "webpack>micromatch>braces>split-string>extend-shallow>is-extendable": {
      "packages": {
        "gulp>gulp-cli>liftoff>is-plain-object": true
      }
    },
    "webpack>micromatch>define-property>is-descriptor": {
      "packages": {
        "3box>ipfs>kind-of": true,
        "webpack>micromatch>define-property>is-descriptor>is-accessor-descriptor": true,
        "webpack>micromatch>define-property>is-descriptor>is-data-descriptor": true
      }
    },
    "webpack>micromatch>define-property>is-descriptor>is-accessor-descriptor": {
      "packages": {
        "3box>ipfs>kind-of": true
      }
    },
    "webpack>micromatch>define-property>is-descriptor>is-data-descriptor": {
      "packages": {
        "3box>ipfs>kind-of": true
      }
    },
    "webpack>micromatch>extglob": {
      "packages": {
        "gulp-watch>chokidar>braces>extend-shallow": true,
        "webpack>micromatch>array-unique": true,
        "webpack>micromatch>extglob>define-property": true,
        "webpack>micromatch>extglob>expand-brackets": true,
        "webpack>micromatch>fragment-cache": true,
        "webpack>micromatch>regex-not": true,
        "webpack>micromatch>snapdragon": true,
        "webpack>micromatch>to-regex": true
      }
    },
    "webpack>micromatch>extglob>define-property": {
      "packages": {
        "webpack>micromatch>define-property>is-descriptor": true
      }
    },
    "webpack>micromatch>extglob>expand-brackets": {
      "globals": {
        "__filename": true
      },
      "packages": {
        "gulp-watch>chokidar>braces>extend-shallow": true,
        "webpack>micromatch>extglob>expand-brackets>debug": true,
        "webpack>micromatch>extglob>expand-brackets>define-property": true,
        "webpack>micromatch>extglob>expand-brackets>posix-character-classes": true,
        "webpack>micromatch>regex-not": true,
        "webpack>micromatch>snapdragon": true,
        "webpack>micromatch>to-regex": true
      }
    },
    "webpack>micromatch>extglob>expand-brackets>debug": {
      "builtin": {
        "fs.SyncWriteStream": true,
        "net.Socket": true,
        "tty.WriteStream": true,
        "tty.isatty": true,
        "util": true
      },
      "globals": {
        "chrome": true,
        "console": true,
        "document": true,
        "localStorage": true,
        "navigator": true,
        "process": true
      },
      "packages": {
        "webpack>micromatch>extglob>expand-brackets>debug>ms": true
      }
    },
    "webpack>micromatch>extglob>expand-brackets>define-property": {
      "packages": {
        "webpack>micromatch>extglob>expand-brackets>define-property>is-descriptor": true
      }
    },
    "webpack>micromatch>extglob>expand-brackets>define-property>is-descriptor": {
      "packages": {
        "webpack>micromatch>extglob>expand-brackets>define-property>is-descriptor>is-accessor-descriptor": true,
        "webpack>micromatch>extglob>expand-brackets>define-property>is-descriptor>is-data-descriptor": true,
        "webpack>micromatch>extglob>expand-brackets>define-property>is-descriptor>kind-of": true
      }
    },
    "webpack>micromatch>extglob>expand-brackets>define-property>is-descriptor>is-accessor-descriptor": {
      "packages": {
        "webpack>micromatch>extglob>expand-brackets>define-property>is-descriptor>is-accessor-descriptor>kind-of": true
      }
    },
    "webpack>micromatch>extglob>expand-brackets>define-property>is-descriptor>is-accessor-descriptor>kind-of": {
      "packages": {
        "analytics-node>md5>is-buffer": true
      }
    },
    "webpack>micromatch>extglob>expand-brackets>define-property>is-descriptor>is-data-descriptor": {
      "packages": {
        "webpack>micromatch>extglob>expand-brackets>define-property>is-descriptor>is-data-descriptor>kind-of": true
      }
    },
    "webpack>micromatch>extglob>expand-brackets>define-property>is-descriptor>is-data-descriptor>kind-of": {
      "packages": {
        "analytics-node>md5>is-buffer": true
      }
    },
    "webpack>micromatch>fragment-cache": {
      "packages": {
        "webpack>micromatch>snapdragon>map-cache": true
      }
    },
    "webpack>micromatch>nanomatch": {
      "builtin": {
        "path.basename": true,
        "path.sep": true,
        "util.inspect": true
      },
      "packages": {
        "3box>ipfs>kind-of": true,
        "nyc>spawn-wrap>is-windows": true,
        "webpack>micromatch>arr-diff": true,
        "webpack>micromatch>array-unique": true,
        "webpack>micromatch>fragment-cache": true,
        "webpack>micromatch>nanomatch>define-property": true,
        "webpack>micromatch>nanomatch>extend-shallow": true,
        "webpack>micromatch>nanomatch>is-odd": true,
        "webpack>micromatch>object.pick": true,
        "webpack>micromatch>regex-not": true,
        "webpack>micromatch>snapdragon": true,
        "webpack>micromatch>to-regex": true
      }
    },
    "webpack>micromatch>nanomatch>define-property": {
      "packages": {
        "gulp>gulp-cli>isobject": true,
        "webpack>micromatch>define-property>is-descriptor": true
      }
    },
    "webpack>micromatch>nanomatch>extend-shallow": {
      "packages": {
        "webpack>micromatch>extend-shallow>assign-symbols": true,
        "webpack>micromatch>nanomatch>extend-shallow>is-extendable": true
      }
    },
    "webpack>micromatch>nanomatch>extend-shallow>is-extendable": {
      "packages": {
        "gulp>gulp-cli>liftoff>is-plain-object": true
      }
    },
    "webpack>micromatch>nanomatch>is-odd": {
      "packages": {
        "gulp>undertaker>bach>array-last>is-number": true
      }
    },
    "webpack>micromatch>object.pick": {
      "packages": {
        "gulp>gulp-cli>isobject": true
      }
    },
    "webpack>micromatch>regex-not": {
      "packages": {
        "webpack>micromatch>regex-not>extend-shallow": true,
        "webpack>micromatch>to-regex>safe-regex": true
      }
    },
    "webpack>micromatch>regex-not>extend-shallow": {
      "packages": {
        "webpack>micromatch>extend-shallow>assign-symbols": true,
        "webpack>micromatch>regex-not>extend-shallow>is-extendable": true
      }
    },
    "webpack>micromatch>regex-not>extend-shallow>is-extendable": {
      "packages": {
        "gulp>gulp-cli>liftoff>is-plain-object": true
      }
    },
    "webpack>micromatch>snapdragon": {
      "builtin": {
<<<<<<< HEAD
        "fs.readFileSync": true,
        "path.dirname": true,
        "util.inspect": true
      },
      "globals": {
        "__filename": true
      },
      "packages": {
        "gulp-watch>chokidar>braces>extend-shallow": true,
        "resolve-url-loader>rework>css>source-map-resolve": true,
        "webpack>micromatch>snapdragon>base": true,
        "webpack>micromatch>snapdragon>debug": true,
        "webpack>micromatch>snapdragon>define-property": true,
        "webpack>micromatch>snapdragon>map-cache": true,
        "webpack>micromatch>snapdragon>source-map": true,
        "webpack>micromatch>snapdragon>use": true
      }
    },
    "webpack>micromatch>snapdragon>base": {
      "builtin": {
        "util.inherits": true
      },
=======
        "fs.existsSync": true,
        "fs.lstatSync": true,
        "fs.readFile": true,
        "fs.readFileSync": true,
        "fs.stat": true,
        "fs.statSync": true,
        "module._resolveFilename": true,
        "module.builtinModules": true,
        "path.dirname": true,
        "path.isAbsolute": true,
        "path.join": true,
        "path.resolve": true,
        "path.sep": true
      },
      "globals": {
        "console.warn": true,
        "process.argv.slice": true,
        "process.cwd": true,
        "process.env": true
      },
      "packages": {
        "json5": true,
        "minimist": true,
        "strip-bom": true
      }
    },
    "tslib": {
      "globals": {
        "define": true
      }
    },
    "tsutils": {
      "packages": {
        "tslib": true,
        "typescript": true
      }
    },
    "type-check": {
>>>>>>> 00025afe
      "packages": {
        "gulp>gulp-cli>isobject": true,
        "pubnub>superagent>component-emitter": true,
        "webpack>micromatch>snapdragon>base>cache-base": true,
        "webpack>micromatch>snapdragon>base>class-utils": true,
        "webpack>micromatch>snapdragon>base>define-property": true,
        "webpack>micromatch>snapdragon>base>mixin-deep": true,
        "webpack>micromatch>snapdragon>base>pascalcase": true
      }
    },
    "webpack>micromatch>snapdragon>base>cache-base": {
      "packages": {
        "gulp>gulp-cli>array-sort>get-value": true,
        "gulp>gulp-cli>isobject": true,
        "pubnub>superagent>component-emitter": true,
        "webpack>micromatch>snapdragon>base>cache-base>collection-visit": true,
        "webpack>micromatch>snapdragon>base>cache-base>has-value": true,
        "webpack>micromatch>snapdragon>base>cache-base>set-value": true,
        "webpack>micromatch>snapdragon>base>cache-base>to-object-path": true,
        "webpack>micromatch>snapdragon>base>cache-base>union-value": true,
        "webpack>micromatch>snapdragon>base>cache-base>unset-value": true
      }
    },
    "webpack>micromatch>snapdragon>base>cache-base>collection-visit": {
      "packages": {
        "webpack>micromatch>snapdragon>base>cache-base>collection-visit>map-visit": true,
        "webpack>micromatch>snapdragon>base>cache-base>collection-visit>object-visit": true
      }
    },
    "webpack>micromatch>snapdragon>base>cache-base>collection-visit>map-visit": {
      "builtin": {
<<<<<<< HEAD
        "util.inspect": true
=======
        "buffer.Buffer": true,
        "crypto": true,
        "fs": true,
        "inspector": true,
        "os.EOL": true,
        "os.platform": true,
        "path.dirname": true,
        "path.join": true,
        "path.resolve": true,
        "perf_hooks.PerformanceObserver": true,
        "perf_hooks.performance": true
      },
      "globals": {
        "Intl": true,
        "PerformanceObserver": true,
        "TypeScript": "write",
        "__dirname": true,
        "__filename": true,
        "__magic__": true,
        "clearTimeout": true,
        "console.log": true,
        "gc": true,
        "globalThis": "write",
        "performance": true,
        "process": true,
        "setTimeout": true,
        "toolsVersion": "write"
>>>>>>> 00025afe
      },
      "packages": {
        "webpack>micromatch>snapdragon>base>cache-base>collection-visit>object-visit": true
      }
    },
    "webpack>micromatch>snapdragon>base>cache-base>collection-visit>object-visit": {
      "packages": {
        "gulp>gulp-cli>isobject": true
      }
    },
    "webpack>micromatch>snapdragon>base>cache-base>has-value": {
      "packages": {
        "gulp>gulp-cli>array-sort>get-value": true,
        "gulp>gulp-cli>isobject": true,
        "webpack>micromatch>snapdragon>base>cache-base>has-value>has-values": true
      }
    },
    "webpack>micromatch>snapdragon>base>cache-base>has-value>has-values": {
      "packages": {
        "webpack>micromatch>snapdragon>base>cache-base>has-value>has-values>is-number": true,
        "webpack>micromatch>snapdragon>base>cache-base>has-value>has-values>kind-of": true
      }
    },
    "webpack>micromatch>snapdragon>base>cache-base>has-value>has-values>is-number": {
      "packages": {
        "webpack>micromatch>snapdragon>base>cache-base>has-value>has-values>is-number>kind-of": true
      }
    },
    "webpack>micromatch>snapdragon>base>cache-base>has-value>has-values>is-number>kind-of": {
      "packages": {
        "analytics-node>md5>is-buffer": true
      }
    },
    "webpack>micromatch>snapdragon>base>cache-base>has-value>has-values>kind-of": {
      "packages": {
        "analytics-node>md5>is-buffer": true
      }
    },
    "webpack>micromatch>snapdragon>base>cache-base>set-value": {
      "packages": {
        "gulp-watch>chokidar>braces>extend-shallow": true,
        "gulp-watch>chokidar>braces>extend-shallow>is-extendable": true,
        "gulp>gulp-cli>liftoff>is-plain-object": true,
        "webpack>micromatch>braces>split-string": true
      }
    },
    "webpack>micromatch>snapdragon>base>cache-base>to-object-path": {
      "packages": {
        "webpack>micromatch>snapdragon>base>cache-base>to-object-path>kind-of": true
      }
    },
    "webpack>micromatch>snapdragon>base>cache-base>to-object-path>kind-of": {
      "packages": {
        "analytics-node>md5>is-buffer": true
      }
    },
    "webpack>micromatch>snapdragon>base>cache-base>union-value": {
      "packages": {
        "gulp-watch>chokidar>braces>extend-shallow>is-extendable": true,
        "gulp-watch>plugin-error>arr-union": true,
        "gulp>gulp-cli>array-sort>get-value": true,
        "webpack>micromatch>snapdragon>base>cache-base>set-value": true
      }
    },
    "webpack>micromatch>snapdragon>base>cache-base>unset-value": {
      "packages": {
        "gulp>gulp-cli>isobject": true,
        "webpack>micromatch>snapdragon>base>cache-base>unset-value>has-value": true
      }
    },
    "webpack>micromatch>snapdragon>base>cache-base>unset-value>has-value": {
      "packages": {
        "gulp>gulp-cli>array-sort>get-value": true,
        "webpack>micromatch>snapdragon>base>cache-base>unset-value>has-value>has-values": true,
        "webpack>micromatch>snapdragon>base>cache-base>unset-value>has-value>isobject": true
      }
    },
    "webpack>micromatch>snapdragon>base>cache-base>unset-value>has-value>isobject": {
      "packages": {
        "readable-stream>isarray": true
      }
    },
    "webpack>micromatch>snapdragon>base>class-utils": {
      "builtin": {
        "util": true
      },
      "packages": {
        "gulp-watch>plugin-error>arr-union": true,
        "gulp>gulp-cli>isobject": true,
        "webpack>micromatch>snapdragon>base>class-utils>static-extend": true,
        "webpack>micromatch>snapdragon>define-property": true
      }
    },
    "webpack>micromatch>snapdragon>base>class-utils>static-extend": {
      "builtin": {
        "util.inherits": true
      },
      "packages": {
        "webpack>micromatch>snapdragon>base>class-utils>static-extend>object-copy": true,
        "webpack>micromatch>snapdragon>define-property": true
      }
    },
    "webpack>micromatch>snapdragon>base>class-utils>static-extend>object-copy": {
      "packages": {
        "webpack>micromatch>snapdragon>base>class-utils>static-extend>object-copy>copy-descriptor": true,
        "webpack>micromatch>snapdragon>base>class-utils>static-extend>object-copy>kind-of": true,
        "webpack>micromatch>snapdragon>define-property": true
      }
    },
    "webpack>micromatch>snapdragon>base>class-utils>static-extend>object-copy>kind-of": {
      "packages": {
        "analytics-node>md5>is-buffer": true
      }
    },
    "webpack>micromatch>snapdragon>base>define-property": {
      "packages": {
        "webpack>micromatch>define-property>is-descriptor": true
      }
    },
    "webpack>micromatch>snapdragon>base>mixin-deep": {
      "packages": {
        "gulp>undertaker>object.reduce>for-own>for-in": true,
        "webpack>micromatch>snapdragon>base>mixin-deep>is-extendable": true
      }
    },
    "webpack>micromatch>snapdragon>base>mixin-deep>is-extendable": {
      "packages": {
        "gulp>gulp-cli>liftoff>is-plain-object": true
      }
    },
    "webpack>micromatch>snapdragon>debug": {
      "builtin": {
        "fs.SyncWriteStream": true,
        "net.Socket": true,
        "tty.WriteStream": true,
        "tty.isatty": true,
        "util": true
      },
      "globals": {
        "chrome": true,
        "console": true,
        "document": true,
        "localStorage": true,
        "navigator": true,
        "process": true
      },
      "packages": {
        "webpack>micromatch>snapdragon>debug>ms": true
      }
    },
    "webpack>micromatch>snapdragon>define-property": {
      "packages": {
        "webpack>micromatch>snapdragon>define-property>is-descriptor": true
      }
    },
    "webpack>micromatch>snapdragon>define-property>is-descriptor": {
      "packages": {
        "webpack>micromatch>snapdragon>define-property>is-descriptor>is-accessor-descriptor": true,
        "webpack>micromatch>snapdragon>define-property>is-descriptor>is-data-descriptor": true,
        "webpack>micromatch>snapdragon>define-property>is-descriptor>kind-of": true
      }
    },
    "webpack>micromatch>snapdragon>define-property>is-descriptor>is-accessor-descriptor": {
      "packages": {
        "webpack>micromatch>snapdragon>define-property>is-descriptor>is-accessor-descriptor>kind-of": true
      }
    },
    "webpack>micromatch>snapdragon>define-property>is-descriptor>is-accessor-descriptor>kind-of": {
      "packages": {
        "analytics-node>md5>is-buffer": true
      }
    },
    "webpack>micromatch>snapdragon>define-property>is-descriptor>is-data-descriptor": {
      "packages": {
        "webpack>micromatch>snapdragon>define-property>is-descriptor>is-data-descriptor>kind-of": true
      }
    },
    "webpack>micromatch>snapdragon>define-property>is-descriptor>is-data-descriptor>kind-of": {
      "packages": {
        "analytics-node>md5>is-buffer": true
      }
    },
    "webpack>micromatch>snapdragon>use": {
      "packages": {
        "3box>ipfs>kind-of": true
      }
    },
    "webpack>micromatch>to-regex": {
      "packages": {
        "webpack>micromatch>regex-not": true,
        "webpack>micromatch>to-regex>define-property": true,
        "webpack>micromatch>to-regex>extend-shallow": true,
        "webpack>micromatch>to-regex>safe-regex": true
      }
    },
    "webpack>micromatch>to-regex>define-property": {
      "packages": {
        "gulp>gulp-cli>isobject": true,
        "webpack>micromatch>define-property>is-descriptor": true
      }
    },
    "webpack>micromatch>to-regex>extend-shallow": {
      "packages": {
        "webpack>micromatch>extend-shallow>assign-symbols": true,
        "webpack>micromatch>to-regex>extend-shallow>is-extendable": true
      }
    },
    "webpack>micromatch>to-regex>extend-shallow>is-extendable": {
      "packages": {
        "gulp>gulp-cli>liftoff>is-plain-object": true
      }
    },
    "webpack>micromatch>to-regex>safe-regex": {
      "packages": {
        "webpack>micromatch>to-regex>safe-regex>ret": true
      }
    },
    "yargs>string-width": {
      "packages": {
        "eslint>strip-ansi": true,
        "yargs>string-width>emoji-regex": true,
        "yargs>string-width>is-fullwidth-code-point": true
      }
    }
  }
}<|MERGE_RESOLUTION|>--- conflicted
+++ resolved
@@ -58,6 +58,7 @@
         "@babel/plugin-transform-runtime": true,
         "@babel/preset-env": true,
         "@babel/preset-react": true,
+        "@babel/preset-typescript": true,
         "depcheck>@babel/parser": true,
         "depcheck>@babel/traverse": true,
         "depcheck>json5": true,
@@ -120,7 +121,8 @@
         "@babel/core>@babel/helper-module-transforms>@babel/helper-replace-supers>@babel/helper-member-expression-to-functions": true,
         "@babel/core>@babel/types": true,
         "@babel/preset-env>@babel/plugin-transform-classes>@babel/helper-optimise-call-expression": true,
-        "depcheck>@babel/traverse": true
+        "depcheck>@babel/traverse": true,
+        "depcheck>@babel/traverse>@babel/helper-environment-visitor": true
       }
     },
     "@babel/core>@babel/helper-module-transforms>@babel/helper-replace-supers>@babel/helper-member-expression-to-functions": {
@@ -135,20 +137,9 @@
     },
     "@babel/core>@babel/helpers": {
       "packages": {
-<<<<<<< HEAD
         "@babel/core>@babel/template": true,
         "@babel/core>@babel/types": true,
         "depcheck>@babel/traverse": true
-=======
-        "@babel/core": true,
-        "@babel/helper-annotate-as-pure": true,
-        "@babel/helper-environment-visitor": true,
-        "@babel/helper-function-name": true,
-        "@babel/helper-member-expression-to-functions": true,
-        "@babel/helper-optimise-call-expression": true,
-        "@babel/helper-replace-supers": true,
-        "@babel/helper-split-export-declaration": true
->>>>>>> 00025afe
       }
     },
     "@babel/core>@babel/template": {
@@ -168,21 +159,10 @@
         "@babel/core>@babel/types>to-fast-properties": true
       }
     },
-<<<<<<< HEAD
     "@babel/core>semver": {
       "globals": {
         "console": true,
         "process": true
-=======
-    "@babel/helper-environment-visitor": {
-      "packages": {
-        "@babel/types": true
-      }
-    },
-    "@babel/helper-explode-assignable-expression": {
-      "packages": {
-        "@babel/types": true
->>>>>>> 00025afe
       }
     },
     "@babel/eslint-parser": {
@@ -221,6 +201,7 @@
         "@babel/core>@babel/helper-module-transforms>@babel/helper-replace-supers>@babel/helper-member-expression-to-functions": true,
         "@babel/preset-env>@babel/plugin-transform-classes>@babel/helper-annotate-as-pure": true,
         "@babel/preset-env>@babel/plugin-transform-classes>@babel/helper-optimise-call-expression": true,
+        "depcheck>@babel/traverse>@babel/helper-environment-visitor": true,
         "depcheck>@babel/traverse>@babel/helper-function-name": true,
         "depcheck>@babel/traverse>@babel/helper-split-export-declaration": true
       }
@@ -252,15 +233,7 @@
     },
     "@babel/plugin-proposal-optional-chaining>@babel/helper-skip-transparent-expression-wrappers": {
       "packages": {
-<<<<<<< HEAD
         "@babel/core>@babel/types": true
-=======
-        "@babel/helper-environment-visitor": true,
-        "@babel/helper-member-expression-to-functions": true,
-        "@babel/helper-optimise-call-expression": true,
-        "@babel/traverse": true,
-        "@babel/types": true
->>>>>>> 00025afe
       }
     },
     "@babel/plugin-transform-runtime": {
@@ -579,16 +552,7 @@
         "@babel/core>@babel/types": true
       }
     },
-<<<<<<< HEAD
     "@babel/preset-env>@babel/plugin-transform-classes>@babel/helper-optimise-call-expression": {
-=======
-    "@babel/plugin-syntax-typescript": {
-      "packages": {
-        "@babel/helper-plugin-utils": true
-      }
-    },
-    "@babel/plugin-transform-arrow-functions": {
->>>>>>> 00025afe
       "packages": {
         "@babel/core>@babel/types": true
       }
@@ -874,25 +838,7 @@
         "@babel/preset-env>core-js-compat": true
       }
     },
-<<<<<<< HEAD
     "@babel/preset-env>babel-plugin-polyfill-regenerator": {
-=======
-    "@babel/plugin-transform-typescript": {
-      "builtin": {
-        "assert": true
-      },
-      "globals": {
-        "console.warn": true
-      },
-      "packages": {
-        "@babel/core": true,
-        "@babel/helper-create-class-features-plugin": true,
-        "@babel/helper-plugin-utils": true,
-        "@babel/plugin-syntax-typescript": true
-      }
-    },
-    "@babel/plugin-transform-unicode-escapes": {
->>>>>>> 00025afe
       "packages": {
         "@babel/preset-env>babel-plugin-polyfill-corejs2>@babel/helper-define-polyfill-provider": true
       }
@@ -924,23 +870,12 @@
         "@babel/preset-react>@babel/plugin-transform-react-pure-annotations": true
       }
     },
-<<<<<<< HEAD
     "@babel/preset-react>@babel/plugin-transform-react-display-name": {
       "builtin": {
         "path.basename": true,
         "path.dirname": true,
         "path.extname": true
       },
-=======
-    "@babel/preset-typescript": {
-      "packages": {
-        "@babel/helper-plugin-utils": true,
-        "@babel/helper-validator-option": true,
-        "@babel/plugin-transform-typescript": true
-      }
-    },
-    "@babel/template": {
->>>>>>> 00025afe
       "packages": {
         "@babel/core": true,
         "@babel/preset-env>@babel/helper-plugin-utils": true
@@ -948,24 +883,11 @@
     },
     "@babel/preset-react>@babel/plugin-transform-react-jsx": {
       "packages": {
-<<<<<<< HEAD
         "@babel/core": true,
         "@babel/plugin-transform-runtime>@babel/helper-module-imports": true,
         "@babel/preset-env>@babel/helper-plugin-utils": true,
         "@babel/preset-env>@babel/plugin-transform-classes>@babel/helper-annotate-as-pure": true,
         "@babel/preset-react>@babel/plugin-transform-react-jsx>@babel/plugin-syntax-jsx": true
-=======
-        "@babel/code-frame": true,
-        "@babel/generator": true,
-        "@babel/helper-environment-visitor": true,
-        "@babel/helper-function-name": true,
-        "@babel/helper-hoist-variables": true,
-        "@babel/helper-split-export-declaration": true,
-        "@babel/parser": true,
-        "@babel/types": true,
-        "debug": true,
-        "globals": true
->>>>>>> 00025afe
       }
     },
     "@babel/preset-react>@babel/plugin-transform-react-jsx-development": {
@@ -983,6 +905,32 @@
         "@babel/core": true,
         "@babel/preset-env>@babel/helper-plugin-utils": true,
         "@babel/preset-env>@babel/plugin-transform-classes>@babel/helper-annotate-as-pure": true
+      }
+    },
+    "@babel/preset-typescript": {
+      "packages": {
+        "@babel/preset-env>@babel/helper-plugin-utils": true,
+        "@babel/preset-env>@babel/helper-validator-option": true,
+        "@babel/preset-typescript>@babel/plugin-transform-typescript": true
+      }
+    },
+    "@babel/preset-typescript>@babel/plugin-transform-typescript": {
+      "builtin": {
+        "assert": true
+      },
+      "globals": {
+        "console.warn": true
+      },
+      "packages": {
+        "@babel/core": true,
+        "@babel/plugin-proposal-class-properties>@babel/helper-create-class-features-plugin": true,
+        "@babel/preset-env>@babel/helper-plugin-utils": true,
+        "@babel/preset-typescript>@babel/plugin-transform-typescript>@babel/plugin-syntax-typescript": true
+      }
+    },
+    "@babel/preset-typescript>@babel/plugin-transform-typescript>@babel/plugin-syntax-typescript": {
+      "packages": {
+        "@babel/preset-env>@babel/helper-plugin-utils": true
       }
     },
     "@lavamoat/lavapack": {
@@ -1000,10 +948,10 @@
       },
       "packages": {
         "@lavamoat/lavapack>combine-source-map": true,
-        "@lavamoat/lavapack>lavamoat-core": true,
         "@lavamoat/lavapack>umd": true,
         "browserify>JSONStream": true,
         "lavamoat>json-stable-stringify": true,
+        "lavamoat>lavamoat-core": true,
         "nyc>convert-source-map": true,
         "readable-stream": true,
         "through2": true
@@ -1041,85 +989,17 @@
         "@lavamoat/lavapack>combine-source-map>inline-source-map>source-map": true
       }
     },
-    "@lavamoat/lavapack>lavamoat-core": {
-      "builtin": {
-        "events": true,
-        "fs.existsSync": true,
-        "fs.readFileSync": true,
-        "module.createRequire": true,
-        "module.createRequireFromPath": true,
-        "path.extname": true,
-        "path.join": true,
-        "path.sep": true
-      },
-      "globals": {
-        "__dirname": true,
-        "console.warn": true,
+    "@metamask/jazzicon>color>color-convert": {
+      "packages": {
+        "@metamask/jazzicon>color>color-convert>color-name": true
+      }
+    },
+    "@sentry/browser>tslib": {
+      "globals": {
         "define": true
-      },
-      "packages": {
-        "brfs>resolve": true,
-        "lavamoat-browserify>merge-deep": true,
-        "lavamoat>json-stable-stringify": true,
-        "lavamoat>lavamoat-tofu": true,
-        "nyc>process-on-spawn>fromentries": true
-      }
-    },
-    "@metamask/jazzicon>color>color-convert": {
-      "packages": {
-        "@metamask/jazzicon>color>color-convert>color-name": true
-      }
-    },
-<<<<<<< HEAD
+      }
+    },
     "@storybook/addon-essentials>@storybook/addon-docs>@mdx-js/mdx>unist-util-visit": {
-=======
-    "@typescript-eslint/parser": {
-      "packages": {
-        "@typescript-eslint/scope-manager": true,
-        "@typescript-eslint/typescript-estree": true,
-        "debug": true,
-        "typescript": true
-      }
-    },
-    "@typescript-eslint/scope-manager": {
-      "packages": {
-        "@typescript-eslint/types": true,
-        "@typescript-eslint/visitor-keys": true
-      }
-    },
-    "@typescript-eslint/typescript-estree": {
-      "builtin": {
-        "fs": true,
-        "path": true
-      },
-      "globals": {
-        "console.log": true,
-        "console.warn": true,
-        "new": true,
-        "process": true,
-        "target": true
-      },
-      "packages": {
-        "@typescript-eslint/types": true,
-        "@typescript-eslint/visitor-keys": true,
-        "debug": true,
-        "globby": true,
-        "is-glob": true,
-        "semver": true,
-        "tsutils": true,
-        "typescript": true
-      }
-    },
-    "@typescript-eslint/visitor-keys": {
-      "packages": {
-        "eslint-visitor-keys": true
-      }
-    },
-    "JSONStream": {
-      "globals": {
-        "Buffer": true
-      },
->>>>>>> 00025afe
       "packages": {
         "@storybook/addon-essentials>@storybook/addon-docs>@mdx-js/mdx>unist-util-visit>unist-util-visit-parents": true
       }
@@ -1175,6 +1055,67 @@
     "@storybook/react>@storybook/core-common>glob-base>is-glob": {
       "packages": {
         "gulp-watch>anymatch>micromatch>is-extglob": true
+      }
+    },
+    "@typescript-eslint/eslint-plugin": {
+      "packages": {
+        "@typescript-eslint/eslint-plugin>tsutils": true,
+        "@typescript-eslint/parser>@typescript-eslint/scope-manager": true,
+        "eslint": true,
+        "eslint-plugin-jest>@typescript-eslint/experimental-utils": true,
+        "eslint>debug": true,
+        "eslint>regexpp": true,
+        "globby>ignore": true,
+        "semver": true,
+        "typescript": true
+      }
+    },
+    "@typescript-eslint/eslint-plugin>tsutils": {
+      "packages": {
+        "@sentry/browser>tslib": true,
+        "typescript": true
+      }
+    },
+    "@typescript-eslint/parser": {
+      "packages": {
+        "@typescript-eslint/parser>@typescript-eslint/scope-manager": true,
+        "@typescript-eslint/parser>@typescript-eslint/typescript-estree": true,
+        "eslint>debug": true,
+        "typescript": true
+      }
+    },
+    "@typescript-eslint/parser>@typescript-eslint/scope-manager": {
+      "packages": {
+        "@typescript-eslint/parser>@typescript-eslint/scope-manager>@typescript-eslint/visitor-keys": true,
+        "@typescript-eslint/parser>@typescript-eslint/types": true
+      }
+    },
+    "@typescript-eslint/parser>@typescript-eslint/scope-manager>@typescript-eslint/visitor-keys": {
+      "packages": {
+        "@typescript-eslint/parser>@typescript-eslint/scope-manager>@typescript-eslint/visitor-keys>eslint-visitor-keys": true
+      }
+    },
+    "@typescript-eslint/parser>@typescript-eslint/typescript-estree": {
+      "builtin": {
+        "fs": true,
+        "path": true
+      },
+      "globals": {
+        "console.log": true,
+        "console.warn": true,
+        "new": true,
+        "process": true,
+        "target": true
+      },
+      "packages": {
+        "@typescript-eslint/eslint-plugin>tsutils": true,
+        "@typescript-eslint/parser>@typescript-eslint/scope-manager>@typescript-eslint/visitor-keys": true,
+        "@typescript-eslint/parser>@typescript-eslint/types": true,
+        "eslint>debug": true,
+        "eslint>is-glob": true,
+        "globby": true,
+        "semver": true,
+        "typescript": true
       }
     },
     "addons-linter>probe-image-size>next-tick": {
@@ -1940,10 +1881,16 @@
         "@babel/core>@babel/types": true,
         "addons-linter>eslint>globals": true,
         "depcheck>@babel/parser": true,
+        "depcheck>@babel/traverse>@babel/helper-environment-visitor": true,
         "depcheck>@babel/traverse>@babel/helper-function-name": true,
         "depcheck>@babel/traverse>@babel/helper-hoist-variables": true,
         "depcheck>@babel/traverse>@babel/helper-split-export-declaration": true,
         "eslint>debug": true
+      }
+    },
+    "depcheck>@babel/traverse>@babel/helper-environment-visitor": {
+      "packages": {
+        "@babel/core>@babel/types": true
       }
     },
     "depcheck>@babel/traverse>@babel/helper-function-name": {
@@ -2008,51 +1955,6 @@
       },
       "packages": {
         "fast-glob>picomatch": true
-      }
-    },
-    "dependency-tree>typescript": {
-      "builtin": {
-        "buffer.Buffer": true,
-        "crypto": true,
-        "fs.closeSync": true,
-        "fs.mkdirSync": true,
-        "fs.openSync": true,
-        "fs.readFileSync": true,
-        "fs.readdirSync": true,
-        "fs.realpathSync": true,
-        "fs.statSync": true,
-        "fs.unlinkSync": true,
-        "fs.unwatchFile": true,
-        "fs.utimesSync": true,
-        "fs.watch": true,
-        "fs.watchFile": true,
-        "fs.writeFileSync": true,
-        "fs.writeSync": true,
-        "inspector": true,
-        "os.EOL": true,
-        "os.platform": true,
-        "path.dirname": true,
-        "path.join": true,
-        "path.resolve": true
-      },
-      "globals": {
-        "Intl": true,
-        "TypeScript": "write",
-        "__dirname": true,
-        "__filename": true,
-        "__magic__": true,
-        "clearTimeout": true,
-        "console.log": true,
-        "gc": true,
-        "globalThis": "write",
-        "onProfilerEvent": true,
-        "performance": true,
-        "process": true,
-        "setTimeout": true,
-        "toolsVersion": "write"
-      },
-      "packages": {
-        "terser>source-map-support": true
       }
     },
     "duplexify": {
@@ -2286,27 +2188,7 @@
         "eslint-import-resolver-node>debug": true
       }
     },
-<<<<<<< HEAD
     "eslint-import-resolver-node>debug": {
-=======
-    "eslint-import-resolver-typescript": {
-      "builtin": {
-        "path": true
-      },
-      "globals": {
-        "console.warn": true,
-        "process.cwd": true
-      },
-      "packages": {
-        "debug": true,
-        "glob": true,
-        "is-glob": true,
-        "resolve": true,
-        "tsconfig-paths": true
-      }
-    },
-    "eslint-module-utils": {
->>>>>>> 00025afe
       "builtin": {
         "fs.SyncWriteStream": true,
         "net.Socket": true,
@@ -2326,6 +2208,22 @@
         "eslint-import-resolver-node>debug>ms": true
       }
     },
+    "eslint-import-resolver-typescript": {
+      "builtin": {
+        "path": true
+      },
+      "globals": {
+        "console.warn": true,
+        "process.cwd": true
+      },
+      "packages": {
+        "brfs>resolve": true,
+        "eslint-plugin-import>tsconfig-paths": true,
+        "eslint>debug": true,
+        "eslint>is-glob": true,
+        "nyc>glob": true
+      }
+    },
     "eslint-plugin-import": {
       "builtin": {
         "fs": true,
@@ -2338,7 +2236,6 @@
       },
       "packages": {
         "brfs>resolve": true,
-        "dependency-tree>typescript": true,
         "enzyme>array.prototype.flat": true,
         "enzyme>has": true,
         "enzyme>object.values": true,
@@ -2350,7 +2247,8 @@
         "eslint-plugin-import>read-pkg-up": true,
         "eslint-plugin-import>tsconfig-paths": true,
         "eslint-plugin-react>array-includes": true,
-        "mocha>minimatch": true
+        "mocha>minimatch": true,
+        "typescript": true
       }
     },
     "eslint-plugin-import>contains-path": {
@@ -2545,20 +2443,64 @@
       "builtin": {
         "fs.existsSync": true,
         "fs.lstatSync": true,
+        "fs.readFile": true,
         "fs.readFileSync": true,
+        "fs.stat": true,
         "fs.statSync": true,
+        "module._resolveFilename": true,
+        "module.builtinModules": true,
         "path.dirname": true,
+        "path.isAbsolute": true,
         "path.join": true,
-        "path.resolve": true
+        "path.resolve": true,
+        "path.sep": true
+      },
+      "globals": {
+        "console.warn": true,
+        "process.argv.slice": true,
+        "process.cwd": true,
+        "process.env": true
       },
       "packages": {
         "eslint-plugin-import>tsconfig-paths>json5": true,
-        "eslint-plugin-import>tsconfig-paths>strip-bom": true
+        "eslint-plugin-import>tsconfig-paths>strip-bom": true,
+        "minimist": true
       }
     },
     "eslint-plugin-import>tsconfig-paths>json5": {
       "globals": {
         "console.warn": true
+      }
+    },
+    "eslint-plugin-jest": {
+      "builtin": {
+        "fs.readdirSync": true,
+        "path.join": true,
+        "path.parse": true
+      },
+      "globals": {
+        "__dirname": true
+      },
+      "packages": {
+        "@typescript-eslint/eslint-plugin": true,
+        "eslint-plugin-jest>@typescript-eslint/experimental-utils": true
+      }
+    },
+    "eslint-plugin-jest>@typescript-eslint/experimental-utils": {
+      "builtin": {
+        "path": true
+      },
+      "packages": {
+        "@typescript-eslint/parser>@typescript-eslint/scope-manager": true,
+        "@typescript-eslint/parser>@typescript-eslint/types": true,
+        "eslint": true,
+        "eslint-plugin-jest>@typescript-eslint/experimental-utils>eslint-utils": true,
+        "eslint>eslint-scope": true
+      }
+    },
+    "eslint-plugin-jest>@typescript-eslint/experimental-utils>eslint-utils": {
+      "packages": {
+        "eslint-plugin-jest>@typescript-eslint/experimental-utils>eslint-utils>eslint-visitor-keys": true
       }
     },
     "eslint-plugin-jsdoc": {
@@ -2648,18 +2590,9 @@
     },
     "eslint-plugin-react": {
       "builtin": {
-<<<<<<< HEAD
         "fs.statSync": true,
         "path.dirname": true,
         "path.extname": true
-=======
-        "assert": true,
-        "events.EventEmitter": true,
-        "fs": true,
-        "path.join": true,
-        "path.resolve": true,
-        "util": true
->>>>>>> 00025afe
       },
       "globals": {
         "console.error": true,
@@ -2772,6 +2705,8 @@
         "@babel/eslint-plugin": true,
         "@metamask/eslint-config": true,
         "@metamask/eslint-config-nodejs": true,
+        "@metamask/eslint-config-typescript": true,
+        "@typescript-eslint/eslint-plugin": true,
         "eslint": true,
         "eslint-config-prettier": true,
         "eslint-plugin-import": true,
@@ -5517,12 +5452,12 @@
       },
       "packages": {
         "@lavamoat/lavapack": true,
-        "@lavamoat/lavapack>lavamoat-core": true,
         "duplexify": true,
         "lavamoat-browserify>concat-stream": true,
         "lavamoat-browserify>readable-stream": true,
         "lavamoat-browserify>through2": true,
-        "lavamoat>json-stable-stringify": true
+        "lavamoat>json-stable-stringify": true,
+        "lavamoat>lavamoat-core": true
       }
     },
     "lavamoat-browserify>concat-stream": {
@@ -5667,6 +5602,30 @@
         "lavamoat>json-stable-stringify>jsonify": true
       }
     },
+    "lavamoat>lavamoat-core": {
+      "builtin": {
+        "events": true,
+        "fs.existsSync": true,
+        "fs.readFileSync": true,
+        "module.createRequire": true,
+        "module.createRequireFromPath": true,
+        "path.extname": true,
+        "path.join": true,
+        "path.sep": true
+      },
+      "globals": {
+        "__dirname": true,
+        "console.warn": true,
+        "define": true
+      },
+      "packages": {
+        "brfs>resolve": true,
+        "lavamoat-browserify>merge-deep": true,
+        "lavamoat>json-stable-stringify": true,
+        "lavamoat>lavamoat-tofu": true,
+        "nyc>process-on-spawn>fromentries": true
+      }
+    },
     "lavamoat>lavamoat-tofu": {
       "globals": {
         "console.log": true
@@ -5814,12 +5773,7 @@
       "builtin": {
         "assert": true,
         "events.EventEmitter": true,
-        "fs.lstat": true,
-        "fs.lstatSync": true,
-        "fs.readdir": true,
-        "fs.readdirSync": true,
-        "fs.stat": true,
-        "fs.statSync": true,
+        "fs": true,
         "path.join": true,
         "path.resolve": true,
         "util": true
@@ -6944,6 +6898,46 @@
         "pumpify>inherits": true
       }
     },
+    "tsutils": {
+      "packages": {
+        "tslib": true,
+        "typescript": true
+      }
+    },
+    "typescript": {
+      "builtin": {
+        "buffer.Buffer": true,
+        "crypto": true,
+        "fs": true,
+        "inspector": true,
+        "os.EOL": true,
+        "os.platform": true,
+        "path.dirname": true,
+        "path.join": true,
+        "path.resolve": true,
+        "perf_hooks.PerformanceObserver": true,
+        "perf_hooks.performance": true
+      },
+      "globals": {
+        "Intl": true,
+        "PerformanceObserver": true,
+        "TypeScript": "write",
+        "__dirname": true,
+        "__filename": true,
+        "__magic__": true,
+        "clearTimeout": true,
+        "console.log": true,
+        "gc": true,
+        "globalThis": true,
+        "performance": true,
+        "process": true,
+        "setTimeout": true,
+        "toolsVersion": "write"
+      },
+      "packages": {
+        "terser>source-map-support": true
+      }
+    },
     "vinyl": {
       "builtin": {
         "buffer.Buffer.isBuffer": true,
@@ -7332,7 +7326,6 @@
     },
     "webpack>micromatch>snapdragon": {
       "builtin": {
-<<<<<<< HEAD
         "fs.readFileSync": true,
         "path.dirname": true,
         "util.inspect": true
@@ -7355,46 +7348,6 @@
       "builtin": {
         "util.inherits": true
       },
-=======
-        "fs.existsSync": true,
-        "fs.lstatSync": true,
-        "fs.readFile": true,
-        "fs.readFileSync": true,
-        "fs.stat": true,
-        "fs.statSync": true,
-        "module._resolveFilename": true,
-        "module.builtinModules": true,
-        "path.dirname": true,
-        "path.isAbsolute": true,
-        "path.join": true,
-        "path.resolve": true,
-        "path.sep": true
-      },
-      "globals": {
-        "console.warn": true,
-        "process.argv.slice": true,
-        "process.cwd": true,
-        "process.env": true
-      },
-      "packages": {
-        "json5": true,
-        "minimist": true,
-        "strip-bom": true
-      }
-    },
-    "tslib": {
-      "globals": {
-        "define": true
-      }
-    },
-    "tsutils": {
-      "packages": {
-        "tslib": true,
-        "typescript": true
-      }
-    },
-    "type-check": {
->>>>>>> 00025afe
       "packages": {
         "gulp>gulp-cli>isobject": true,
         "pubnub>superagent>component-emitter": true,
@@ -7426,37 +7379,7 @@
     },
     "webpack>micromatch>snapdragon>base>cache-base>collection-visit>map-visit": {
       "builtin": {
-<<<<<<< HEAD
         "util.inspect": true
-=======
-        "buffer.Buffer": true,
-        "crypto": true,
-        "fs": true,
-        "inspector": true,
-        "os.EOL": true,
-        "os.platform": true,
-        "path.dirname": true,
-        "path.join": true,
-        "path.resolve": true,
-        "perf_hooks.PerformanceObserver": true,
-        "perf_hooks.performance": true
-      },
-      "globals": {
-        "Intl": true,
-        "PerformanceObserver": true,
-        "TypeScript": "write",
-        "__dirname": true,
-        "__filename": true,
-        "__magic__": true,
-        "clearTimeout": true,
-        "console.log": true,
-        "gc": true,
-        "globalThis": "write",
-        "performance": true,
-        "process": true,
-        "setTimeout": true,
-        "toolsVersion": "write"
->>>>>>> 00025afe
       },
       "packages": {
         "webpack>micromatch>snapdragon>base>cache-base>collection-visit>object-visit": true
