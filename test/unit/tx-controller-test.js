--- conflicted
+++ resolved
@@ -19,11 +19,7 @@
     txController = new TransactionController({
       networkStore: new ObservableStore(currentNetworkId),
       txHistoryLimit: 10,
-<<<<<<< HEAD
-      provider: { _blockTracker: new EventEmitter() },
-=======
       provider: { _blockTracker: new EventEmitter()},
->>>>>>> 41a1ce03
       blockTracker: new EventEmitter(),
       ethQuery: new EthQuery(new EventEmitter()),
       signTransaction: (ethTx) => new Promise((resolve) => {
